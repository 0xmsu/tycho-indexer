--- conflicted
+++ resolved
@@ -16,15 +16,10 @@
 
 use super::{
     schema::{
-<<<<<<< HEAD
-        account, account_balance, block, chain, contract_code, contract_storage, extraction_state,
-        protocol_component, protocol_component_holds_contract, protocol_holds_token,
-        protocol_state, protocol_system, protocol_type, token, transaction,
-=======
         account, account_balance, block, chain, component_balance, contract_code, contract_storage,
-        extraction_state, protocol_component, protocol_holds_token, protocol_state,
+        extraction_state, protocol_component, protocol_component_holds_contract, protocol_holds_token,
+        protocol_state,
         protocol_system, protocol_type, token, transaction,
->>>>>>> 035a986f
     },
     versioning::{DeltaVersionedRow, StoredVersionedRow, VersionedRow},
 };
