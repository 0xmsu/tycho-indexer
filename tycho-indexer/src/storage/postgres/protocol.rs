--- conflicted
+++ resolved
@@ -21,18 +21,11 @@
             versioning::apply_versioning,
             PostgresGateway,
         },
-<<<<<<< HEAD
-        Address, BlockOrTimestamp, ComponentId, ContractDelta, ContractId, ProtocolGateway,
-        StorableBlock, StorableComponentBalance, StorableContract, StorableProtocolComponent,
-        StorableProtocolState, StorableProtocolStateDelta, StorableProtocolType, StorableToken,
-        StorableTransaction, StorageError, StoreVal, TxHash, Version,
-=======
         Address, Balance, BlockIdentifier, BlockOrTimestamp, ComponentId, ContractDelta,
         ContractId, ProtocolGateway, StorableBlock, StorableComponentBalance, StorableContract,
         StorableProtocolComponent, StorableProtocolState, StorableProtocolStateDelta,
         StorableProtocolType, StorableToken, StorableTransaction, StorageError, StoreVal, TxHash,
         Version,
->>>>>>> 5ecdc445
     },
 };
 use tycho_types::Bytes;
