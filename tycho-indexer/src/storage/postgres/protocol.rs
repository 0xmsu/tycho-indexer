#![allow(unused_variables)]
use async_trait::async_trait;
<<<<<<< HEAD
use chrono::{NaiveDateTime, Utc};
use std::{
    cmp::Ordering,
    collections::{BTreeSet, HashMap, HashSet},
=======
use chrono::NaiveDateTime;
use std::{
    cmp::Ordering,
    collections::{HashMap, HashSet},
>>>>>>> 6dcf2e2c
};

use diesel::prelude::*;
use diesel_async::{AsyncPgConnection, RunQueryDsl};
use tracing::warn;

use crate::{
    extractor::evm::{ComponentBalance, ProtocolComponent, ProtocolState, ProtocolStateDelta},
    models::{Chain, ProtocolType},
    storage::{
        postgres::{
            orm,
            orm::{Account, NewAccount},
            schema,
            versioning::apply_versioning,
            PostgresGateway,
        },
<<<<<<< HEAD
        Address, BlockIdentifier, BlockOrTimestamp, ComponentId, ContractDelta, ContractId,
        ProtocolGateway, StorableBlock, StorableContract, StorableProtocolComponent,
        StorableProtocolState, StorableProtocolStateDelta, StorableProtocolType, StorableToken,
        StorableTransaction, StorageError, StoreVal, TxHash, Version,
=======
        Address, BlockIdentifier, BlockOrTimestamp, ContractDelta, ContractId, ProtocolGateway,
        StorableBlock, StorableComponentBalance, StorableContract, StorableProtocolComponent,
        StorableProtocolState, StorableProtocolStateDelta, StorableProtocolType, StorableToken,
        StorableTransaction, StorageError, TxHash, Version,
>>>>>>> 6dcf2e2c
    },
};
use tycho_types::Bytes;

use super::WithTxHash;

// Private methods
impl<B, TX, A, D, T> PostgresGateway<B, TX, A, D, T>
where
    B: StorableBlock<orm::Block, orm::NewBlock, i64>,
    TX: StorableTransaction<orm::Transaction, orm::NewTransaction, i64>,
    D: ContractDelta + From<A>,
    A: StorableContract<orm::Contract, orm::NewContract, i64>,
    T: StorableToken<orm::Token, orm::NewToken, i64>,
{
    /// # Decoding ProtocolStates from database results.
    ///
    /// This function takes as input the database result for querying protocol states and their
    /// linked component id and transaction hash.
    ///
    /// ## Assumptions:
    /// - It is assumed that the rows in the result are ordered by:
    ///     1. Component ID,
    ///     2. Transaction block, and then
    ///     3. Transaction index.
    ///
    /// The function processes these individual `ProtocolState` entities and combines all entities
    /// with matching component IDs into a single `ProtocolState`. The final output is a list
    /// where each element is a `ProtocolState` representing a unique component.
    ///
    /// ## Returns:
    /// - A Result containing a vector of `ProtocolState`, otherwise, it will return a StorageError.
    fn _decode_protocol_states(
        &self,
        result: Result<Vec<(orm::ProtocolState, ComponentId, StoreVal)>, diesel::result::Error>,
        context: &str,
    ) -> Result<Vec<ProtocolState>, StorageError> {
        match result {
            Ok(data_vec) => {
                // Decode final state deltas. We can assume result is sorted by component_id and
                // transaction index. Therefore we can use slices to iterate over the data in groups
                // of component_id. The last update for each component will have the latest
                // transaction hash (modify_tx).

                let mut protocol_states = Vec::new();

                let mut index = 0;
                while index < data_vec.len() {
                    let component_start = index;
                    let current_component_id = &data_vec[index].1;

                    // Iterate until the component_id changes
                    while index < data_vec.len() && &data_vec[index].1 == current_component_id {
                        index += 1;
                    }

                    let states_slice = &data_vec[component_start..index];
                    let tx_hash = &states_slice.last().unwrap().2; // Last element has the latest transaction

                    let protocol_state = ProtocolState::from_storage(
                        states_slice
                            .iter()
                            .map(|x| x.0.clone())
                            .collect(),
                        current_component_id.clone(),
                        tx_hash,
                    )?;

                    protocol_states.push(protocol_state);
                }
                Ok(protocol_states)
            }

            Err(err) => Err(StorageError::from_diesel(err, "ProtocolStates", context, None)),
        }
    }
}

#[async_trait]
impl<B, TX, A, D, T> ProtocolGateway for PostgresGateway<B, TX, A, D, T>
where
    B: StorableBlock<orm::Block, orm::NewBlock, i64>,
    TX: StorableTransaction<orm::Transaction, orm::NewTransaction, i64>,
    D: ContractDelta + From<A>,
    A: StorableContract<orm::Contract, orm::NewContract, i64>,
    T: StorableToken<orm::Token, orm::NewToken, i64>,
{
    type DB = AsyncPgConnection;
    type Token = T;
    type ProtocolState = ProtocolState;
    type ProtocolStateDelta = ProtocolStateDelta;
    type ProtocolType = ProtocolType;
    type ProtocolComponent = ProtocolComponent;
    type ComponentBalance = ComponentBalance;

    async fn get_protocol_components(
        &self,
        chain: &Chain,
        system: Option<String>,
        ids: Option<&[&str]>,
        conn: &mut Self::DB,
    ) -> Result<Vec<ProtocolComponent>, StorageError> {
        use super::schema::{protocol_component::dsl::*, transaction::dsl::*};
        let chain_id_value = self.get_chain_id(chain);

        let mut query = protocol_component
            .inner_join(transaction.on(creation_tx.eq(schema::transaction::id)))
            .select((orm::ProtocolComponent::as_select(), hash))
            .into_boxed();

        match (system, ids) {
            (Some(ps), None) => {
                let protocol_system = self.get_protocol_system_id(&ps);
                query = query.filter(
                    chain_id
                        .eq(chain_id_value)
                        .and(protocol_system_id.eq(protocol_system)),
                );
            }
            (None, Some(external_ids)) => {
                query = query.filter(
                    chain_id
                        .eq(chain_id_value)
                        .and(external_id.eq_any(external_ids)),
                );
            }
            (Some(ps), Some(external_ids)) => {
                let protocol_system = self.get_protocol_system_id(&ps);
                query = query.filter(
                    chain_id.eq(chain_id_value).and(
                        external_id
                            .eq_any(external_ids)
                            .and(protocol_system_id.eq(protocol_system)),
                    ),
                );
            }
            (_, _) => {
                query = query.filter(chain_id.eq(chain_id_value));
            }
        }

        let orm_protocol_components = query
            .load::<(orm::ProtocolComponent, TxHash)>(conn)
            .await?;

        orm_protocol_components
            .into_iter()
            .map(|(pc, tx_hash)| {
                let ps = self.get_protocol_system(&pc.protocol_system_id);
                ProtocolComponent::from_storage(
                    pc,
                    vec![],
                    vec![],
                    chain.to_owned(),
                    &ps,
                    tx_hash.into(),
                )
            })
            .collect::<Result<Vec<ProtocolComponent>, StorageError>>()
    }

    async fn add_protocol_components(
        &self,
        new: &[&Self::ProtocolComponent],
        conn: &mut Self::DB,
    ) -> Result<(), StorageError> {
        use super::schema::{
            account::dsl::*, protocol_component::dsl::*, protocol_component_holds_contract::dsl::*,
            protocol_component_holds_token::dsl::*, token::dsl::*,
        };
        let mut values: Vec<orm::NewProtocolComponent> = Vec::with_capacity(new.len());
        let tx_hashes: Vec<TxHash> = new
            .iter()
            .map(|pc| pc.creation_tx.into())
            .collect();
        let tx_hash_id_mapping: HashMap<TxHash, i64> =
            orm::Transaction::ids_by_hash(&tx_hashes, conn)
                .await
                .unwrap();
        let pt_id = orm::ProtocolType::id_by_name(&new[0].protocol_type_name, conn)
            .await
            .map_err(|err| {
                StorageError::from_diesel(err, "ProtocolType", &new[0].protocol_type_name, None)
            })?;
        for pc in new {
            let txh = tx_hash_id_mapping
                .get::<TxHash>(&pc.creation_tx.into())
                .ok_or(StorageError::DecodeError("TxHash not found".to_string()))?;

            let new_pc = pc.to_storage(
                self.get_chain_id(&pc.chain),
                self.get_protocol_system_id(&pc.protocol_system.to_string()),
                pt_id,
                txh.to_owned(),
                pc.created_at,
            )?;
            values.push(new_pc);
        }

        let inserted_protocol_components: Vec<(i64, String, i64, i64)> =
            diesel::insert_into(protocol_component)
                .values(&values)
                .on_conflict((
                    schema::protocol_component::chain_id,
                    protocol_system_id,
                    external_id,
                ))
                .do_nothing()
                .returning((
                    schema::protocol_component::id,
                    schema::protocol_component::external_id,
                    schema::protocol_component::protocol_system_id,
                    schema::protocol_component::chain_id,
                ))
                .get_results(conn)
                .await
                .map_err(|err| {
                    StorageError::from_diesel(err, "ProtocolComponent", "Batch insert", None)
                })?;

        let mut protocol_db_id_map = HashMap::new();
        for (pc_id, ex_id, ps_id, chain_id_db) in inserted_protocol_components {
            protocol_db_id_map.insert(
                (ex_id, self.get_protocol_system(&ps_id), self.get_chain(&chain_id_db)),
                pc_id,
            );
        }

        let filtered_new_protocol_components: Vec<&&Self::ProtocolComponent> = new
            .iter()
            .filter(|component| {
                let key =
                    (component.id.clone(), component.protocol_system.clone(), component.chain);

                protocol_db_id_map.get(&key).is_some()
            })
            .collect();

        // establish component-token junction
        let token_addresses: HashSet<Address> = filtered_new_protocol_components
            .iter()
            .flat_map(|pc| pc.get_byte_token_addresses())
            .collect();

        let pc_tokens_map = filtered_new_protocol_components
            .iter()
            .flat_map(|pc| {
                let pc_id = protocol_db_id_map
                    .get(&(pc.id.clone(), pc.protocol_system.clone(), pc.chain))
                    .expect("Could not find Protocol Component."); //Because we just inserted the protocol systems, there should not be any missing.
                                                                   // However, trying to handle this via Results is needlessly difficult, because you
                                                                   // can not use flat_map on a Result.

                pc.get_byte_token_addresses()
                    .into_iter()
                    .map(move |add| (*pc_id, add))
                    .collect::<Vec<(i64, Address)>>()
            })
            .collect::<Vec<(i64, Address)>>();

        let token_add_by_id: HashMap<Address, i64> = token
            .inner_join(account)
            .select((schema::account::address, schema::token::id))
            .filter(schema::account::address.eq_any(token_addresses))
            .into_boxed()
            .load::<(Address, i64)>(conn)
            .await
            .map_err(|err| StorageError::from_diesel(err, "Token", "Several Chains", None))?
            .into_iter()
            .collect();

        let protocol_component_token_junction: Result<
            Vec<orm::NewProtocolComponentHoldsToken>,
            StorageError,
        > = pc_tokens_map
            .iter()
            .map(|(pc_id, t_address)| {
                let t_id = token_add_by_id
                    .get(t_address)
                    .ok_or(StorageError::NotFound("Token id".to_string(), t_address.to_string()))?;
                Ok(orm::NewProtocolComponentHoldsToken {
                    protocol_component_id: *pc_id,
                    token_id: *t_id,
                })
            })
            .collect();

        diesel::insert_into(protocol_component_holds_token)
            .values(&protocol_component_token_junction?)
            .execute(conn)
            .await?;

        // establish component-contract junction
        let contract_addresses: HashSet<Address> = new
            .iter()
            .flat_map(|pc| pc.get_byte_contract_addresses())
            .collect();

        let pc_contract_map = new
            .iter()
            .flat_map(|pc| {
                let pc_id = protocol_db_id_map
                    .get(&(pc.id.clone(), pc.protocol_system.clone(), pc.chain))
                    .expect("Could not find Protocol Component."); //Because we just inserted the protocol systems, there should not be any missing.
                                                                   // However, trying to handel this via Results is needlessly difficult, because you
                                                                   // can not use flat_map on a Result.

                pc.get_byte_contract_addresses()
                    .into_iter()
                    .map(move |add| (*pc_id, add))
                    .collect::<Vec<(i64, Address)>>()
            })
            .collect::<Vec<(i64, Address)>>();

        let contract_add_by_id: HashMap<Address, i64> = schema::contract_code::table
            .inner_join(account)
            .select((schema::account::address, schema::contract_code::id))
            .filter(schema::account::address.eq_any(contract_addresses))
            .into_boxed()
            .load::<(Address, i64)>(conn)
            .await
            .map_err(|err| StorageError::from_diesel(err, "Contract", "Several Chains", None))?
            .into_iter()
            .collect();

        let protocol_component_contract_junction: Result<
            Vec<orm::NewProtocolComponentHoldsContract>,
            StorageError,
        > = pc_contract_map
            .iter()
            .map(|(pc_id, t_address)| {
                let t_id = contract_add_by_id
                    .get(t_address)
                    .ok_or(StorageError::NotFound("".to_string(), "".to_string()))?;
                Ok(orm::NewProtocolComponentHoldsContract {
                    protocol_component_id: *pc_id,
                    contract_code_id: *t_id,
                })
            })
            .collect();

        diesel::insert_into(protocol_component_holds_contract)
            .values(&protocol_component_contract_junction.unwrap())
            .execute(conn)
            .await
            .unwrap();

        Ok(())
    }

    async fn delete_protocol_components(
        &self,
        to_delete: &[&Self::ProtocolComponent],
        block_ts: NaiveDateTime,
        conn: &mut Self::DB,
    ) -> Result<(), StorageError> {
        use super::schema::protocol_component::dsl::*;

        let ids_to_delete: Vec<String> = to_delete
            .iter()
            .map(|c| c.id.to_string())
            .collect();

        diesel::update(protocol_component.filter(external_id.eq_any(ids_to_delete)))
            .set(deleted_at.eq(block_ts))
            .execute(conn)
            .await?;
        Ok(())
    }
    async fn add_protocol_types(
        &self,
        new_protocol_types: &[Self::ProtocolType],
        conn: &mut Self::DB,
    ) -> Result<(), StorageError> {
        use super::schema::protocol_type::dsl::*;
        let values: Vec<orm::NewProtocolType> = new_protocol_types
            .iter()
            .map(|new_protocol_type| new_protocol_type.to_storage())
            .collect();

        diesel::insert_into(protocol_type)
            .values(&values)
            .on_conflict(name)
            .do_nothing()
            .execute(conn)
            .await
            .map_err(|err| StorageError::from_diesel(err, "ProtocolType", "Batch insert", None))?;

        Ok(())
    }

    // Gets all protocol states from the db filtered by chain, component ids and/or protocol system.
    // The filters are applied in the following order: component ids, protocol system, chain. If
    // component ids are provided, the protocol system filter is ignored. The chain filter is
    // always applied.
    async fn get_protocol_states(
        &self,
        chain: &Chain,
        at: Option<Version>,
        system: Option<String>,
        ids: Option<&[&str]>,
        conn: &mut Self::DB,
    ) -> Result<Vec<Self::ProtocolState>, StorageError> {
        let chain_db_id = self.get_chain_id(chain);
        let version_ts = match &at {
            Some(version) => Some(version.to_ts(conn).await?),
            None => None,
        };

        match (ids, system) {
            (Some(ids), Some(system)) => {
                warn!("Both protocol IDs and system were provided. System will be ignored.");
                self._decode_protocol_states(
                    orm::ProtocolState::by_id(ids, chain_db_id, version_ts, conn).await,
                    ids.join(",").as_str(),
                )
            }
            (Some(ids), _) => self._decode_protocol_states(
                orm::ProtocolState::by_id(ids, chain_db_id, version_ts, conn).await,
                ids.join(",").as_str(),
            ),
            (_, Some(system)) => self._decode_protocol_states(
                orm::ProtocolState::by_protocol_system(
                    system.clone(),
                    chain_db_id,
                    version_ts,
                    conn,
                )
                .await,
                system.to_string().as_str(),
            ),
            _ => self._decode_protocol_states(
                orm::ProtocolState::by_chain(chain_db_id, version_ts, conn).await,
                chain.to_string().as_str(),
            ),
        }
    }

    async fn update_protocol_states(
        &self,
        chain: &Chain,
        new: &[(TxHash, ProtocolStateDelta)],
        conn: &mut Self::DB,
    ) -> Result<(), StorageError> {
        let chain_db_id = self.get_chain_id(chain);

        let new = new
            .iter()
            .map(|(tx, delta)| WithTxHash { entity: delta, tx: Some(tx.to_owned()) })
            .collect::<Vec<_>>();

        let txns: HashMap<Bytes, (i64, i64, NaiveDateTime)> = orm::Transaction::ids_and_ts_by_hash(
            new.iter()
                .filter_map(|u| u.tx.as_ref())
                .collect::<Vec<&TxHash>>()
                .as_slice(),
            conn,
        )
        .await?
        .into_iter()
        .map(|(id, hash, index, ts)| (hash, (id, index, ts)))
        .collect();

        let components: HashMap<String, i64> = orm::ProtocolComponent::ids_by_external_ids(
            new.iter()
                .map(|state| state.component_id.as_str())
                .collect::<Vec<&str>>()
                .as_slice(),
            conn,
        )
        .await?
        .into_iter()
        .map(|(id, external_id)| (external_id, id))
        .collect();

        let mut state_data: Vec<(orm::NewProtocolState, i64)> = Vec::new();

        for state in new {
            let tx_db = txns
<<<<<<< HEAD
                .get(state.tx.as_ref().unwrap())
                .expect("Failed to find tx");
=======
                .get(state.modify_tx.as_bytes())
                .ok_or(StorageError::NotFound("Tx id".to_string(), state.modify_tx.to_string()))?;

>>>>>>> 6dcf2e2c
            let component_db_id = *components
                .get(&state.component_id)
                .ok_or(StorageError::NotFound(
                    "Component id".to_string(),
                    state.component_id.to_string(),
                ))?;

            let mut new_states: Vec<(orm::NewProtocolState, i64)> =
                ProtocolStateDelta::to_storage(state.entity, component_db_id, tx_db.0, tx_db.2)
                    .into_iter()
                    .map(|state| (state, tx_db.1))
                    .collect();

            // invalidated db entities for deleted attributes
            for attr in &state.deleted_attributes {
                // PERF: slow but required due to diesel restrictions
                diesel::update(schema::protocol_state::table)
                    .filter(schema::protocol_state::protocol_component_id.eq(component_db_id))
                    .filter(schema::protocol_state::attribute_name.eq(attr))
                    .filter(schema::protocol_state::valid_to.is_null())
                    .set(schema::protocol_state::valid_to.eq(tx_db.2))
                    .execute(conn)
                    .await?;
            }

            state_data.append(&mut new_states);
        }

        // Sort state_data by protocol_component_id, attribute_name, and transaction index
        state_data.sort_by(|a, b| {
            let order =
                a.0.protocol_component_id
                    .cmp(&b.0.protocol_component_id);
            if order == Ordering::Equal {
                let sub_order =
                    a.0.attribute_name
                        .cmp(&b.0.attribute_name);

                if sub_order == Ordering::Equal {
                    // Sort by block ts and tx_index as well
                    a.1.cmp(&b.1)
                } else {
                    sub_order
                }
            } else {
                order
            }
        });

        // Invalidate older states within the new state data
        let mut i = 0;
        while i + 1 < state_data.len() {
            let next_state = &state_data[i + 1].0.clone();
            let (current_state, _) = &mut state_data[i];

            // Check if next_state has same protocol_component_id and attribute_name
            if current_state.protocol_component_id == next_state.protocol_component_id &&
                current_state.attribute_name == next_state.attribute_name
            {
                // Invalidate the current state
                current_state.valid_to = Some(next_state.valid_from);
            }

            i += 1;
        }

        let state_data: Vec<orm::NewProtocolState> = state_data
            .into_iter()
            .map(|(state, _index)| state)
            .collect();

        // TODO: invalidate newly outdated protocol states already in the db (ENG-2682)

        // insert the prepared protocol state deltas
        if !state_data.is_empty() {
            diesel::insert_into(schema::protocol_state::table)
                .values(&state_data)
                .execute(conn)
                .await?;
        }
        Ok(())
    }

    async fn get_tokens(
        &self,
        chain: Chain,
        addresses: Option<&[&Address]>,
        conn: &mut Self::DB,
    ) -> Result<Vec<Self::Token>, StorageError> {
        use super::schema::{account::dsl::*, token::dsl::*};

        let mut query = token
            .inner_join(account)
            .select((token::all_columns(), schema::account::chain_id, schema::account::address))
            .into_boxed();

        if let Some(addrs) = addresses {
            query = query.filter(schema::account::address.eq_any(addrs));
        }

        let results = query
            .order(schema::token::symbol.asc())
            .load::<(orm::Token, i64, Address)>(conn)
            .await
            .map_err(|err| StorageError::from_diesel(err, "Token", &chain.to_string(), None))?;

        let tokens: Result<Vec<Self::Token>, StorageError> = results
            .into_iter()
            .map(|(orm_token, chain_id_, address_)| {
                let chain = self.get_chain(&chain_id_);
                let contract_id = ContractId::new(chain, address_);

                Self::Token::from_storage(orm_token, contract_id)
                    .map_err(|err| StorageError::DecodeError(err.to_string()))
            })
            .collect();
        tokens
    }

    async fn add_tokens(
        &self,
        tokens: &[&Self::Token],
        conn: &mut Self::DB,
    ) -> Result<(), StorageError> {
        let titles: Vec<String> = tokens
            .iter()
            .map(|token| format!("{:?}_{}", token.chain(), token.symbol()))
            .collect();

        let addresses: Vec<_> = tokens
            .iter()
            .map(|token| token.address().as_bytes().to_vec())
            .collect();

        let new_accounts: Vec<NewAccount> = tokens
            .iter()
            .zip(titles.iter())
            .zip(addresses.iter())
            .map(|((token, title), address)| {
                let chain_id = self.get_chain_id(&token.chain());
                NewAccount {
                    title,
                    address,
                    chain_id,
                    creation_tx: None,
                    created_at: None,
                    deleted_at: None,
                }
            })
            .collect();

        diesel::insert_into(schema::account::table)
            .values(&new_accounts)
            .on_conflict((schema::account::address, schema::account::chain_id))
            .do_nothing()
            .execute(conn)
            .await
            .map_err(|err| StorageError::from_diesel(err, "Account", "batch", None))?;

        let accounts: Vec<Account> = schema::account::table
            .filter(schema::account::address.eq_any(addresses))
            .select(Account::as_select())
            .get_results::<Account>(conn)
            .await
            .map_err(|err| StorageError::from_diesel(err, "Account", "retrieve", None))?;

        let account_map: HashMap<(Vec<u8>, i64), i64> = accounts
            .iter()
            .map(|account| ((account.address.clone().to_vec(), account.chain_id), account.id))
            .collect();

        let new_tokens: Vec<orm::NewToken> = tokens
            .iter()
            .map(|token| {
                let token_chain_id = self.get_chain_id(&token.chain());
                let account_key = (token.address().as_ref().to_vec(), token_chain_id);

                let account_id = *account_map
                    .get(&account_key)
                    .expect("Account ID not found");

                token.to_storage(account_id)
            })
            .collect();

        diesel::insert_into(schema::token::table)
            .values(&new_tokens)
            // .on_conflict(..).do_nothing() is necessary to ignore updating duplicated entries
            .on_conflict(schema::token::account_id)
            .do_nothing()
            .execute(conn)
            .await
            .map_err(|err| StorageError::from_diesel(err, "Token", "batch", None))?;

        Ok(())
    }

<<<<<<< HEAD
    async fn get_protocol_states_delta(
=======
    async fn add_component_balances(
        &self,
        chain: Chain,
        component_balances: &[&Self::ComponentBalance],
        block_ts: NaiveDateTime,
        conn: &mut Self::DB,
    ) -> Result<(), StorageError> {
        use super::schema::{account::dsl::*, token::dsl::*};

        let mut new_component_balances = Vec::new();
        let token_addresses: Vec<Address> = component_balances
            .iter()
            .map(|component_balance| component_balance.token())
            .collect();
        let token_ids: HashMap<Address, i64> = token
            .inner_join(account)
            .select((schema::account::address, schema::token::id))
            .filter(schema::account::address.eq_any(&token_addresses))
            .load::<(Address, i64)>(conn)
            .await?
            .into_iter()
            .collect();

        let modify_txs = component_balances
            .iter()
            .map(|component_balance| component_balance.modify_tx())
            .collect::<Vec<TxHash>>();
        let transaction_ids: HashMap<TxHash, i64> =
            orm::Transaction::ids_by_hash(&modify_txs, conn).await?;

        let external_ids: Vec<&str> = component_balances
            .iter()
            .map(|component_balance| component_balance.component_id.as_str())
            .collect();

        let protocol_component_ids: HashMap<String, i64> =
            orm::ProtocolComponent::ids_by_external_ids(&external_ids, conn)
                .await?
                .into_iter()
                .map(|(component_id, external_id)| (external_id, component_id))
                .collect();

        for component_balance in component_balances.iter() {
            let token_id = token_ids[&component_balance.token()];
            let transaction_id = transaction_ids[&component_balance.modify_tx()];
            let protocol_component_id = protocol_component_ids[&component_balance
                .component_id
                .to_string()];

            let new_component_balance = component_balance.to_storage(
                token_id,
                transaction_id,
                protocol_component_id,
                block_ts,
            );
            new_component_balances.push(new_component_balance);
        }

        if !component_balances.is_empty() {
            apply_versioning::<_, orm::ComponentBalance>(&mut new_component_balances, conn).await?;
            diesel::insert_into(schema::component_balance::table)
                .values(&new_component_balances)
                .execute(conn)
                .await
                .map_err(|err| StorageError::from_diesel(err, "ComponentBalance", "batch", None))?;
        }
        Ok(())
    }

    async fn get_state_delta(
>>>>>>> 6dcf2e2c
        &self,
        chain: &Chain,
        start_version: Option<&BlockOrTimestamp>,
        end_version: &BlockOrTimestamp,
        conn: &mut Self::DB,
    ) -> Result<Vec<ProtocolStateDelta>, StorageError> {
        let start_ts = match start_version {
            Some(version) => version.to_ts(conn).await?,
            None => Utc::now().naive_utc(),
        };
        let end_ts = end_version.to_ts(conn).await?;

        if start_ts <= end_ts {
            // Going forward
            //                  ]     changes to update   ]
            // -----------------|--------------------------|
            //                start                     target
            // We query for state updates between start and target version. We also query for
            // deleted states between start and target version. We then merge the two
            // sets of results.

            let chain_db_id = self.get_chain_id(chain);

            // fetch updated component attributes
            let state_updates =
                orm::ProtocolState::forward_deltas_by_chain(chain_db_id, start_ts, end_ts, conn)
                    .await
                    .map_err(|err| {
                        StorageError::from_diesel(
                            err,
                            "ProtocolStates",
                            chain.to_string().as_str(),
                            None,
                        )
                    })?;

            // fetch deleted component attributes
            let deleted_attrs = orm::ProtocolState::deleted_attributes_by_chain(
                chain_db_id,
                start_ts,
                end_ts,
                conn,
            )
            .await
            .map_err(|err| {
                StorageError::from_diesel(err, "ProtocolStates", chain.to_string().as_str(), None)
            })?;

            // Decode final state deltas. We can assume both the deleted_attrs and state_updates
            // are sorted by component_id and transaction index. Therefore we can use slices to
            // iterate over the data in groups of component_id. To do this we first need to collect
            // an ordered set of the component ids, then we can loop through deleted_attrs and
            // state_updates in parallel, creating a slice for each component_id.

            // Get sets of component_ids from state_updates and deleted_attrs
            let state_updates_ids: BTreeSet<_> = state_updates
                .iter()
                .map(|item| &item.1)
                .collect();
            let deleted_attrs_ids: BTreeSet<_> = deleted_attrs
                .iter()
                .map(|item| &item.0)
                .collect();
            // Union of two sets gives us a sorted set of all unique component_ids
            let mut all_component_ids = state_updates_ids.clone();
            all_component_ids.append(&mut deleted_attrs_ids.clone());

            let mut protocol_states_delta = Vec::new();

            // index trackers to iterate over the state updates and deleted attributes in parallel
            let (mut updates_index, mut deletes_index) = (0, 0);

            for current_component_id in all_component_ids {
                let component_start = updates_index;

                // Iterate over states until the component_id no longer matches the current
                // component id
                while updates_index < state_updates.len() &&
                    &state_updates[updates_index].1 == current_component_id
                {
                    updates_index += 1;
                }

                let deleted_start = deletes_index;
                // Iterate over deleted attributes until the component_id no longer matches the
                // current component id
                while deletes_index < deleted_attrs.len() &&
                    &deleted_attrs[deletes_index].0 == current_component_id
                {
                    deletes_index += 1;
                }

                let states_slice = &state_updates[component_start..updates_index];
                let deleted_slice = &deleted_attrs[deleted_start..deletes_index];

                let state_delta = ProtocolStateDelta::from_storage(
                    states_slice
                        .iter()
                        .map(|x| x.0.clone())
                        .collect(),
                    current_component_id.clone(),
                    deleted_slice
                        .iter()
                        .map(|x| x.1.clone())
                        .collect::<Vec<String>>(),
                )?;

                protocol_states_delta.push(state_delta);
            }
            Ok(protocol_states_delta)
        } else {
            // Going backwards
            //                  ]     changes to revert    ]
            // -----------------|--------------------------|
            //                target                     start
            // We query for the previous values of all component attributes updated between
            // start and target version.

            let chain_db_id = self.get_chain_id(chain);

            // fetch reverse attribute changes
            let result =
                orm::ProtocolState::reverse_delta_by_chain(chain_db_id, start_ts, end_ts, conn)
                    .await
                    .map_err(|err| {
                        StorageError::from_diesel(
                            err,
                            "ProtocolStates",
                            chain.to_string().as_str(),
                            None,
                        )
                    })?;

            // Decode final state deltas. We can assume result is sorted by component_id and
            // transaction index. Therefore we can use slices to iterate over the data in groups of
            // component_id.

            let mut deltas = Vec::new();

            let mut index = 0;
            while index < result.len() {
                let component_start = index;
                let current_component_id = &result[index].0;

                // Iterate until the component_id changes
                while index < result.len() && &result[index].0 == current_component_id {
                    index += 1;
                }

                let states_slice = &result[component_start..index];

                // sort through state updates and deletions
                let mut updates = HashMap::new();
                let mut deleted = HashSet::new();
                for (component, attribute, prev_value) in states_slice {
                    if let Some(value) = prev_value {
                        // if prev_value is not null, then the attribute was updated and
                        // must be reverted via a reversed update
                        updates.insert(attribute.clone(), value.clone());
                    } else {
                        // if prev_value is null, then the attribute was created and must be
                        // deleted on revert
                        deleted.insert(attribute.clone());
                    }
                }
                let state_delta = ProtocolStateDelta {
                    component_id: current_component_id.clone(),
                    updated_attributes: updates,
                    deleted_attributes: deleted,
                };

                deltas.push(state_delta);
            }

            Ok(deltas)
        }
    }

    async fn revert_protocol_state(
        &self,
        to: &BlockIdentifier,
        conn: &mut Self::DB,
    ) -> Result<(), StorageError> {
        todo!()
    }

    async fn _get_or_create_protocol_system_id(
        &self,
        new: String,
        conn: &mut Self::DB,
    ) -> Result<i64, StorageError> {
        use super::schema::protocol_system::dsl::*;

        let existing_entry = protocol_system
            .filter(name.eq(new.to_string().clone()))
            .first::<orm::ProtocolSystem>(conn)
            .await;

        if let Ok(entry) = existing_entry {
            return Ok(entry.id);
        } else {
            let new_entry = orm::NewProtocolSystem { name: new.to_string() };

            let inserted_protocol_system = diesel::insert_into(protocol_system)
                .values(&new_entry)
                .get_result::<orm::ProtocolSystem>(conn)
                .await
                .map_err(|err| {
                    StorageError::from_diesel(err, "ProtocolSystem", &new.to_string(), None)
                })?;
            Ok(inserted_protocol_system.id)
        }
    }
}

#[cfg(test)]
mod test {
    use super::*;
    use crate::{
        extractor::evm::{self, ERC20Token},
        storage::ChangeType,
    };
    use chrono::{NaiveDate, NaiveDateTime, NaiveTime, Utc};
    use diesel_async::AsyncConnection;
    use ethers::{prelude::H160, types::U256};
    use rstest::rstest;
    use serde_json::json;

    use crate::{
        models,
        models::{FinancialType, ImplementationType},
        storage::postgres::{db_fixtures, orm, schema, PostgresGateway},
    };
    use tycho_types::Bytes;

    use ethers::prelude::H256;
    use std::{collections::HashMap, str::FromStr};

    type EVMGateway = PostgresGateway<
        evm::Block,
        evm::Transaction,
        evm::Account,
        evm::AccountUpdate,
        evm::ERC20Token,
    >;

    const WETH: &str = "0xC02aaA39b223FE8D0A0e5C4F27eAD9083C756Cc2";
    const USDC: &str = "0xA0b86991c6218b36c1d19D4a2e9Eb0cE3606eB48";
    const USDT: &str = "0xdAC17F958D2ee523a2206206994597C13D831ec7";

    async fn setup_db() -> AsyncPgConnection {
        let db_url = std::env::var("DATABASE_URL").unwrap();
        let mut conn = AsyncPgConnection::establish(&db_url)
            .await
            .unwrap();
        conn.begin_test_transaction()
            .await
            .unwrap();

        conn
    }

    /// This sets up the data needed to test the gateway. The setup is structured such that each
    /// protocol state's historical changes are kept together this makes it easy to reason about
    /// that change an account should have at each version Please note that if you change
    /// something here, also update the state fixtures right below, which contain protocol states
    /// at each version.
    async fn setup_data(conn: &mut AsyncPgConnection) -> Vec<String> {
        let chain_id = db_fixtures::insert_chain(conn, "ethereum").await;
        let chain_id_sn = db_fixtures::insert_chain(conn, "starknet").await;
        let blk = db_fixtures::insert_blocks(conn, chain_id).await;
        let tx_hashes = [
            "0xbb7e16d797a9e2fbc537e30f91ed3d27a254dd9578aa4c3af3e5f0d3e8130945".to_string(),
            "0x794f7df7a3fe973f1583fbb92536f9a8def3a89902439289315326c04068de54".to_string(),
            "0x3108322284d0a89a7accb288d1a94384d499504fe7e04441b0706c7628dee7b7".to_string(),
            "0x50449de1973d86f21bfafa7c72011854a7e33a226709dc3e2e4edcca34188388".to_string(),
        ];

        let txn = db_fixtures::insert_txns(
            conn,
            &[
                (blk[0], 1i64, &tx_hashes[0]),
                (blk[0], 2i64, &tx_hashes[1]),
                // ----- Block 01 LAST
                (blk[1], 1i64, &tx_hashes[2]),
                (blk[1], 2i64, &tx_hashes[3]),
                // ----- Block 02 LAST
            ],
        )
        .await;

        let protocol_system_id_ambient =
            db_fixtures::insert_protocol_system(conn, "ambient".to_owned()).await;
        let protocol_system_id_zz =
            db_fixtures::insert_protocol_system(conn, "zigzag".to_owned()).await;

        let protocol_type_id = db_fixtures::insert_protocol_type(
            conn,
            "Pool",
            Some(orm::FinancialType::Swap),
            None,
            Some(orm::ImplementationType::Custom),
        )
        .await;

        let protocol_component_id = db_fixtures::insert_protocol_component(
            conn,
            "state1",
            chain_id,
            protocol_system_id_ambient,
            protocol_type_id,
            txn[0],
        )
        .await;
        db_fixtures::insert_protocol_component(
            conn,
            "state2",
            chain_id_sn,
            protocol_system_id_zz,
            protocol_type_id,
            txn[1],
        )
        .await;
        db_fixtures::insert_protocol_component(
            conn,
            "state3",
            chain_id,
            protocol_system_id_ambient,
            protocol_type_id,
            txn[0],
        )
        .await;

        // protocol state for state1-reserve1
        db_fixtures::insert_protocol_state(
            conn,
            protocol_component_id,
            txn[0],
            "reserve1".to_owned(),
            Bytes::from(U256::from(1100)),
            None,
            Some(txn[2]),
        )
        .await;

        // protocol state for state1-reserve2
        db_fixtures::insert_protocol_state(
            conn,
            protocol_component_id,
            txn[0],
            "reserve2".to_owned(),
            Bytes::from(U256::from(500)),
            None,
            None,
        )
        .await;

        // protocol state update for state1-reserve1
        db_fixtures::insert_protocol_state(
            conn,
            protocol_component_id,
            txn[3],
            "reserve1".to_owned(),
            Bytes::from(U256::from(1000)),
            Some(Bytes::from(U256::from(1100))),
            None,
        )
        .await;

        // insert tokens
        let (account_id_weth, weth_id) =
            db_fixtures::insert_token(conn, chain_id, WETH.trim_start_matches("0x"), "WETH", 18)
                .await;
        let (account_id_usdc, usdc_id) =
            db_fixtures::insert_token(conn, chain_id, USDC.trim_start_matches("0x"), "USDC", 6)
                .await;

        let _ = db_fixtures::insert_contract_code(
            conn,
            account_id_weth,
            txn[0],
            Bytes::from_str("C0C0C0").unwrap(),
        )
        .await;

        tx_hashes.to_vec()
    }

    fn protocol_state() -> ProtocolState {
        let attributes: HashMap<String, Bytes> = vec![
            ("reserve1".to_owned(), Bytes::from(U256::from(1000))),
            ("reserve2".to_owned(), Bytes::from(U256::from(500))),
        ]
        .into_iter()
        .collect();
        ProtocolState::new(
            "state1".to_owned(),
            attributes,
            "0x50449de1973d86f21bfafa7c72011854a7e33a226709dc3e2e4edcca34188388"
                .parse()
                .unwrap(),
        )
    }

    #[rstest]
    #[case::by_chain(None, None)]
    #[case::by_system(Some("ambient".to_string()), None)]
    #[case::by_ids(None, Some(vec ! ["state1"]))]
    #[tokio::test]

    async fn test_get_protocol_states(
        #[case] system: Option<String>,
        #[case] ids: Option<Vec<&str>>,
    ) {
        let mut conn = setup_db().await;
        setup_data(&mut conn).await;

        let expected = vec![protocol_state()];

        let gateway = EVMGateway::from_connection(&mut conn).await;

        let result = gateway
            .get_protocol_states(&Chain::Ethereum, None, system, ids.as_deref(), &mut conn)
            .await
            .unwrap();

        assert_eq!(result, expected)
    }

    #[tokio::test]

    async fn test_get_protocol_states_at() {
        let mut conn = setup_db().await;
        setup_data(&mut conn).await;

        let gateway = EVMGateway::from_connection(&mut conn).await;

        let mut protocol_state = protocol_state();
        let attributes: HashMap<String, Bytes> = vec![
            ("reserve1".to_owned(), Bytes::from(U256::from(1100))),
            ("reserve2".to_owned(), Bytes::from(U256::from(500))),
        ]
        .into_iter()
        .collect();
        protocol_state.attributes = attributes;
        protocol_state.modify_tx =
            "0xbb7e16d797a9e2fbc537e30f91ed3d27a254dd9578aa4c3af3e5f0d3e8130945"
                .parse()
                .unwrap();
        let expected = vec![protocol_state];

        let result = gateway
            .get_protocol_states(
                &Chain::Ethereum,
                Some(Version::from_block_number(Chain::Ethereum, 1)),
                None,
                None,
                &mut conn,
            )
            .await
            .unwrap();

        assert_eq!(result, expected)
    }

    fn protocol_state_delta() -> ProtocolStateDelta {
        let attributes: HashMap<String, Bytes> =
            vec![("reserve1".to_owned(), Bytes::from(U256::from(1000)))]
                .into_iter()
                .collect();
        ProtocolStateDelta::new("state3".to_owned(), attributes)
    }

    #[tokio::test]

    async fn test_update_protocol_states() {
        let mut conn = setup_db().await;
        setup_data(&mut conn).await;

        let gateway = EVMGateway::from_connection(&mut conn).await;
        let chain = Chain::Ethereum;

        // set up deletable attribute state
        let protocol_component_id = schema::protocol_component::table
            .filter(schema::protocol_component::external_id.eq("state2"))
            .select(schema::protocol_component::id)
            .first::<i64>(&mut conn)
            .await
            .expect("Failed to fetch protocol component id");
        let tx_hash: Bytes = "0xbb7e16d797a9e2fbc537e30f91ed3d27a254dd9578aa4c3af3e5f0d3e8130945"
            .as_bytes()
            .into();
        let txn_id = schema::transaction::table
            .filter(
                schema::transaction::hash.eq(H256::from_str(
                    "0xbb7e16d797a9e2fbc537e30f91ed3d27a254dd9578aa4c3af3e5f0d3e8130945",
                )
                .expect("valid txhash")
                .as_bytes()
                .to_owned()),
            )
            .select(schema::transaction::id)
            .first::<i64>(&mut conn)
            .await
            .expect("Failed to fetch transaction id");
        db_fixtures::insert_protocol_state(
            &mut conn,
            protocol_component_id,
            txn_id,
            "deletable".to_owned(),
            Bytes::from(U256::from(1000)),
            None,
            None,
        )
        .await;

        // update
        let mut new_state1 = protocol_state_delta();
        let attributes1: HashMap<String, Bytes> = vec![
            ("reserve1".to_owned(), Bytes::from(U256::from(700))),
            ("reserve2".to_owned(), Bytes::from(U256::from(700))),
        ]
        .into_iter()
        .collect();
        new_state1.updated_attributes = attributes1.clone();
        new_state1.deleted_attributes = vec!["deletable".to_owned()]
            .into_iter()
            .collect();
        let tx_1: H256 = "0x3108322284d0a89a7accb288d1a94384d499504fe7e04441b0706c7628dee7b7"
            .parse()
            .unwrap();

        // newer update
        let mut new_state2 = protocol_state_delta();
        let attributes2: HashMap<String, Bytes> = vec![
            ("reserve1".to_owned(), Bytes::from(U256::from(800))),
            ("reserve2".to_owned(), Bytes::from(U256::from(800))),
        ]
        .into_iter()
        .collect();
        new_state2.updated_attributes = attributes2.clone();
        let tx_2: H256 = "0x50449de1973d86f21bfafa7c72011854a7e33a226709dc3e2e4edcca34188388"
            .parse()
            .unwrap();

        // update the protocol state
        gateway
            .update_protocol_states(
                &chain,
                &[(tx_1.into(), new_state1.clone()), (tx_2.into(), new_state2.clone())],
                &mut conn,
            )
            .await
            .expect("Failed to update protocol states");

        // check the correct state is considered the valid one
        let db_states = gateway
            .get_protocol_states(
                &chain,
                None,
                None,
                Some(&[new_state1.component_id.as_str()]),
                &mut conn,
            )
            .await
            .expect("Failed ");
        let mut expected_state = protocol_state();
        expected_state.attributes = attributes2;
        expected_state.component_id = new_state1.component_id.clone();
        assert_eq!(db_states[0], expected_state);

        // fetch the older state from the db and check it's valid_to is set correctly
        let tx_hash1: Bytes = tx_1.as_bytes().into();
        let older_state = schema::protocol_state::table
            .inner_join(schema::protocol_component::table)
            .inner_join(schema::transaction::table)
            .filter(schema::transaction::hash.eq(tx_hash1))
            .filter(schema::protocol_component::external_id.eq(new_state1.component_id.as_str()))
            .select(orm::ProtocolState::as_select())
            .first::<orm::ProtocolState>(&mut conn)
            .await
            .expect("Failed to fetch protocol state");
        assert_eq!(older_state.attribute_value, Bytes::from(U256::from(700)));
        // fetch the newer state from the db to compare the valid_from
        let tx_hash2: Bytes = tx_2.as_bytes().into();
        let newer_state = schema::protocol_state::table
            .inner_join(schema::protocol_component::table)
            .inner_join(schema::transaction::table)
            .filter(schema::transaction::hash.eq(tx_hash2))
            .filter(schema::protocol_component::external_id.eq(new_state1.component_id.as_str()))
            .select(orm::ProtocolState::as_select())
            .first::<orm::ProtocolState>(&mut conn)
            .await
            .expect("Failed to fetch protocol state");
        assert_eq!(older_state.valid_to, Some(newer_state.valid_from));
    }

    #[tokio::test]
    async fn test_get_protocol_states_delta_forward() {
        let mut conn = setup_db().await;
        setup_data(&mut conn).await;

        // set up deleted attribute state
        let protocol_component_id = schema::protocol_component::table
            .filter(schema::protocol_component::external_id.eq("state1"))
            .select(schema::protocol_component::id)
            .first::<i64>(&mut conn)
            .await
            .expect("Failed to fetch protocol component id");
        let from_txn_id = schema::transaction::table
            .filter(
                schema::transaction::hash.eq(H256::from_str(
                    "0x794f7df7a3fe973f1583fbb92536f9a8def3a89902439289315326c04068de54",
                )
                .expect("valid txhash")
                .as_bytes()
                .to_owned()),
            )
            .select(schema::transaction::id)
            .first::<i64>(&mut conn)
            .await
            .expect("Failed to fetch transaction id");
        let to_txn_id = schema::transaction::table
            .filter(
                schema::transaction::hash.eq(H256::from_str(
                    "0x50449de1973d86f21bfafa7c72011854a7e33a226709dc3e2e4edcca34188388",
                )
                .expect("valid txhash")
                .as_bytes()
                .to_owned()),
            )
            .select(schema::transaction::id)
            .first::<i64>(&mut conn)
            .await
            .expect("Failed to fetch transaction id");
        db_fixtures::insert_protocol_state(
            &mut conn,
            protocol_component_id,
            from_txn_id,
            "deleted".to_owned(),
            Bytes::from(U256::from(1000)),
            None,
            Some(to_txn_id),
        )
        .await;

        // set up deleted attribute different state (one that isn't also updated)
        let protocol_component_id2 = schema::protocol_component::table
            .filter(schema::protocol_component::external_id.eq("state3"))
            .select(schema::protocol_component::id)
            .first::<i64>(&mut conn)
            .await
            .expect("Failed to fetch protocol component id");
        db_fixtures::insert_protocol_state(
            &mut conn,
            protocol_component_id2,
            from_txn_id,
            "deleted2".to_owned(),
            Bytes::from(U256::from(100)),
            None,
            Some(to_txn_id),
        )
        .await;

        let gateway = EVMGateway::from_connection(&mut conn).await;

        // expected result
        let mut state_delta = protocol_state_delta();
        state_delta.component_id = "state1".to_owned();
        state_delta.deleted_attributes = vec!["deleted".to_owned()]
            .into_iter()
            .collect();
        let other_state_delta = ProtocolStateDelta {
            component_id: "state3".to_owned(),
            updated_attributes: HashMap::new(),
            deleted_attributes: vec!["deleted2".to_owned()]
                .into_iter()
                .collect(),
        };
        let expected = vec![state_delta, other_state_delta];

        // test
        let result = gateway
            .get_protocol_states_delta(
                &Chain::Ethereum,
                Some(&BlockOrTimestamp::Block(BlockIdentifier::Number((Chain::Ethereum, 1)))),
                &BlockOrTimestamp::Block(BlockIdentifier::Number((Chain::Ethereum, 2))),
                &mut conn,
            )
            .await
            .unwrap();

        // asserts
        assert_eq!(result, expected)
    }

    #[tokio::test]
    async fn test_get_protocol_states_delta_backward() {
        let mut conn = setup_db().await;
        setup_data(&mut conn).await;

        // set up newly added attribute state (to be deleted on revert)
        let protocol_component_id = schema::protocol_component::table
            .filter(schema::protocol_component::external_id.eq("state1"))
            .select(schema::protocol_component::id)
            .first::<i64>(&mut conn)
            .await
            .expect("Failed to fetch protocol component id");
        let txn_id = schema::transaction::table
            .filter(
                schema::transaction::hash.eq(H256::from_str(
                    "0x3108322284d0a89a7accb288d1a94384d499504fe7e04441b0706c7628dee7b7",
                )
                .expect("valid txhash")
                .as_bytes()
                .to_owned()),
            )
            .select(schema::transaction::id)
            .first::<i64>(&mut conn)
            .await
            .expect("Failed to fetch transaction id");
        db_fixtures::insert_protocol_state(
            &mut conn,
            protocol_component_id,
            txn_id,
            "to_delete".to_owned(),
            Bytes::from(U256::from(1000)),
            None,
            None,
        )
        .await;

        // set up deleted attribute state (to be created on revert)
        let from_txn_id = schema::transaction::table
            .filter(
                schema::transaction::hash.eq(H256::from_str(
                    "0x794f7df7a3fe973f1583fbb92536f9a8def3a89902439289315326c04068de54",
                )
                .expect("valid txhash")
                .as_bytes()
                .to_owned()),
            )
            .select(schema::transaction::id)
            .first::<i64>(&mut conn)
            .await
            .expect("Failed to fetch transaction id");
        let to_txn_id = schema::transaction::table
            .filter(
                schema::transaction::hash.eq(H256::from_str(
                    "0x50449de1973d86f21bfafa7c72011854a7e33a226709dc3e2e4edcca34188388",
                )
                .expect("valid txhash")
                .as_bytes()
                .to_owned()),
            )
            .select(schema::transaction::id)
            .first::<i64>(&mut conn)
            .await
            .expect("Failed to fetch transaction id");
        db_fixtures::insert_protocol_state(
            &mut conn,
            protocol_component_id,
            from_txn_id,
            "deleted".to_owned(),
            Bytes::from(U256::from(1000)),
            None,
            Some(to_txn_id),
        )
        .await;

        let gateway = EVMGateway::from_connection(&mut conn).await;

        // expected result
        let attributes: HashMap<String, Bytes> = vec![
            ("reserve1".to_owned(), Bytes::from(U256::from(1100))),
            ("deleted".to_owned(), Bytes::from(U256::from(1000))),
        ]
        .into_iter()
        .collect();
        let state_delta = ProtocolStateDelta {
            component_id: "state1".to_owned(),
            updated_attributes: attributes,
            deleted_attributes: vec!["to_delete".to_owned()]
                .into_iter()
                .collect(),
        };
        let expected = vec![state_delta];

        // test
        let result = gateway
            .get_protocol_states_delta(
                &Chain::Ethereum,
                Some(&BlockOrTimestamp::Block(BlockIdentifier::Number((Chain::Ethereum, 2)))),
                &BlockOrTimestamp::Block(BlockIdentifier::Number((Chain::Ethereum, 1))),
                &mut conn,
            )
            .await
            .unwrap();

        // asserts
        assert_eq!(result, expected)
    }

    #[tokio::test]
    async fn test_get_or_create_protocol_system_id() {
        let mut conn = setup_db().await;
        let gw = EVMGateway::from_connection(&mut conn).await;

        let first_id = gw
            ._get_or_create_protocol_system_id("ambient".to_string(), &mut conn)
            .await
            .unwrap();

        let second_id = gw
            ._get_or_create_protocol_system_id("ambient".to_string(), &mut conn)
            .await
            .unwrap();
        assert!(first_id > 0);
        assert_eq!(first_id, second_id);
    }

    #[tokio::test]
    async fn test_add_protocol_type() {
        let mut conn = setup_db().await;
        let gw = EVMGateway::from_connection(&mut conn).await;

        let d = NaiveDate::from_ymd_opt(2015, 6, 3).unwrap();
        let t = NaiveTime::from_hms_milli_opt(12, 34, 56, 789).unwrap();
        let dt = NaiveDateTime::new(d, t);

        let protocol_type = models::ProtocolType {
            name: "Protocol".to_string(),
            financial_type: FinancialType::Debt,
            attribute_schema: Some(json!({"attribute": "schema"})),
            implementation: ImplementationType::Custom,
        };

        gw.add_protocol_types(&[protocol_type], &mut conn)
            .await
            .unwrap();

        let inserted_data = schema::protocol_type::table
            .filter(schema::protocol_type::name.eq("Protocol"))
            .select(schema::protocol_type::all_columns)
            .first::<orm::ProtocolType>(&mut conn)
            .await
            .unwrap();

        assert_eq!(inserted_data.name, "Protocol".to_string());
        assert_eq!(inserted_data.financial_type, orm::FinancialType::Debt);
        assert_eq!(inserted_data.attribute_schema, Some(json!({"attribute": "schema"})));
        assert_eq!(inserted_data.implementation, orm::ImplementationType::Custom);
    }

    #[tokio::test]

    async fn test_get_tokens() {
        let mut conn = setup_db().await;
        setup_data(&mut conn).await;
        let gw = EVMGateway::from_connection(&mut conn).await;

        // get all tokens (no address filter)
        let tokens = gw
            .get_tokens(Chain::Ethereum, None, &mut conn)
            .await
            .unwrap();
        assert_eq!(tokens.len(), 2);

        // get weth and usdc
        let tokens = gw
            .get_tokens(Chain::Ethereum, Some(&[&WETH.into(), &USDC.into()]), &mut conn)
            .await
            .unwrap();
        assert_eq!(tokens.len(), 2);

        // get weth
        let tokens = gw
            .get_tokens(Chain::Ethereum, Some(&[&WETH.into()]), &mut conn)
            .await
            .unwrap();
        assert_eq!(tokens.len(), 1);
        assert_eq!(tokens[0].symbol, "WETH".to_string());
        assert_eq!(tokens[0].decimals, 18);
    }

    #[tokio::test]

    async fn test_add_tokens() {
        let mut conn = setup_db().await;
        setup_data(&mut conn).await;
        let gw = EVMGateway::from_connection(&mut conn).await;

        // Insert one new token (USDT) and an existing token (WETH)
        let weth_symbol = "WETH".to_string();
        let old_token = db_fixtures::get_token_by_symbol(&mut conn, weth_symbol.clone()).await;
        let old_account = &orm::Account::by_address(
            &Bytes::from_str(WETH.trim_start_matches("0x")).expect("address ok"),
            &mut conn,
        )
        .await
        .unwrap()[0];

        let usdt_symbol = "USDT".to_string();
        let tokens = [
            &ERC20Token {
                address: H160::from_str(USDT).unwrap(),
                symbol: usdt_symbol.clone(),
                decimals: 6,
                tax: 0,
                gas: vec![Some(64), None],
                chain: Chain::Ethereum,
            },
            &ERC20Token {
                address: H160::from_str(WETH).unwrap(),
                symbol: weth_symbol.clone(),
                decimals: 18,
                tax: 0,
                gas: vec![Some(100), None],
                chain: Chain::Ethereum,
            },
        ];

        gw.add_tokens(&tokens, &mut conn)
            .await
            .unwrap();

        let inserted_token = db_fixtures::get_token_by_symbol(&mut conn, usdt_symbol.clone()).await;
        assert_eq!(inserted_token.symbol, usdt_symbol);
        assert_eq!(inserted_token.decimals, 6);
        let inserted_account = &orm::Account::by_address(
            &Bytes::from_str(USDT.trim_start_matches("0x")).expect("address ok"),
            &mut conn,
        )
        .await
        .unwrap()[0];
        assert_eq!(inserted_account.id, inserted_token.account_id);
        assert_eq!(inserted_account.title, "Ethereum_USDT".to_string());

        // make sure nothing changed on WETH (ids included)
        let new_token = db_fixtures::get_token_by_symbol(&mut conn, weth_symbol.clone()).await;
        assert_eq!(new_token, old_token);
        let new_account = &orm::Account::by_address(
            &Bytes::from_str(WETH.trim_start_matches("0x")).expect("address ok"),
            &mut conn,
        )
        .await
        .unwrap()[0];
        assert_eq!(new_account, old_account);
        assert!(inserted_account.id > new_account.id);
    }
    #[tokio::test]
    async fn test_add_component_balances() {
        let mut conn = setup_db().await;
        setup_data(&mut conn).await;
        let gw = EVMGateway::from_connection(&mut conn).await;

        let tx_hash =
            H256::from_str("0xbb7e16d797a9e2fbc537e30f91ed3d27a254dd9578aa4c3af3e5f0d3e8130945")
                .unwrap();
        let protocol_component_id: String = String::from("state1");

        let base_token = H160::from_str(WETH.trim_start_matches("0x")).unwrap();
        let component_balance = ComponentBalance {
            token: base_token,
            new_balance: Bytes::from(&[0u8]),
            modify_tx: tx_hash,
            component_id: protocol_component_id,
        };

        let component_balances = vec![&component_balance];
        let block_ts = NaiveDateTime::from_timestamp_opt(1000, 0).unwrap();

        gw.add_component_balances(Chain::Ethereum, &component_balances, block_ts, &mut conn)
            .await
            .unwrap();

        let inserted_data = schema::component_balance::table
            .select(orm::ComponentBalance::as_select())
            .first::<orm::ComponentBalance>(&mut conn)
            .await;

        assert!(inserted_data.is_ok());
        let inserted_data: orm::ComponentBalance = inserted_data.unwrap();

        assert_eq!(inserted_data.new_balance, Bytes::from(&[0u8]));

        let referenced_token = schema::token::table
            .filter(schema::token::id.eq(inserted_data.token_id))
            .select(orm::Token::as_select())
            .first::<orm::Token>(&mut conn)
            .await;
        let referenced_token: orm::Token = referenced_token.unwrap();
        assert_eq!(referenced_token.symbol, String::from("WETH"));

        let referenced_component = schema::protocol_component::table
            .filter(schema::protocol_component::id.eq(inserted_data.protocol_component_id))
            .select(orm::ProtocolComponent::as_select())
            .first::<orm::ProtocolComponent>(&mut conn)
            .await;
        let referenced_component: orm::ProtocolComponent = referenced_component.unwrap();
        assert_eq!(referenced_component.external_id, String::from("state1"));
    }

    #[tokio::test]

    async fn test_add_protocol_components() {
        let mut conn = setup_db().await;
        setup_data(&mut conn).await;
        let gw = EVMGateway::from_connection(&mut conn).await;
        let protocol_type_name_1 = String::from("Test_Type_1");
        let protocol_type_id_1 =
            db_fixtures::insert_protocol_type(&mut conn, &protocol_type_name_1, None, None, None)
                .await;
        let protocol_type_id_2 =
            db_fixtures::insert_protocol_type(&mut conn, "Test_Type_2", None, None, None).await;
        let protocol_system = "ambient".to_string();
        let chain = Chain::Ethereum;
        let original_component = ProtocolComponent {
            id: "test_contract_id".to_string(),
            protocol_system,
            protocol_type_name: protocol_type_name_1,
            chain,
            tokens: vec![H160::from_str(WETH).unwrap()],
            contract_ids: vec![H160::from_str(WETH).unwrap()],
            static_attributes: HashMap::new(),
            change: ChangeType::Creation,
            creation_tx: H256::from_str(
                "0xbb7e16d797a9e2fbc537e30f91ed3d27a254dd9578aa4c3af3e5f0d3e8130945",
            )
            .unwrap(),
            created_at: Default::default(),
        };

        let result = gw
            .add_protocol_components(&[&original_component.clone()], &mut conn)
            .await;

        assert!(result.is_ok());

        let inserted_data = schema::protocol_component::table
            .filter(schema::protocol_component::external_id.eq("test_contract_id".to_string()))
            .select(orm::ProtocolComponent::as_select())
            .first::<orm::ProtocolComponent>(&mut conn)
            .await;

        assert!(inserted_data.is_ok());
        let inserted_data: orm::ProtocolComponent = inserted_data.unwrap();
        assert_eq!(inserted_data.protocol_type_id, protocol_type_id_1);
        assert_eq!(
            gw.get_protocol_system_id(
                &original_component
                    .protocol_system
                    .to_string()
            ),
            inserted_data.protocol_system_id
        );
        assert_eq!(gw.get_chain_id(&original_component.chain), inserted_data.chain_id);
        assert_eq!(original_component.id, inserted_data.external_id);

        // assert junction table
        let component_token_junction = schema::protocol_component_holds_token::table
            .select((
                schema::protocol_component_holds_token::protocol_component_id,
                schema::protocol_component_holds_token::token_id,
            ))
            .first::<(i64, i64)>(&mut conn)
            .await
            .unwrap();

        assert_eq!(component_token_junction.0, inserted_data.id);

        let token = schema::token::table
            .select(schema::token::all_columns)
            .filter(schema::token::id.eq(component_token_junction.1))
            .load::<orm::Token>(&mut conn)
            .await;

        assert!(token.is_ok());

        // assert component-contract junction table
        let component_contract_junction = schema::protocol_component_holds_contract::table
            .select((
                schema::protocol_component_holds_contract::protocol_component_id,
                schema::protocol_component_holds_contract::contract_code_id,
            ))
            .first::<(i64, i64)>(&mut conn)
            .await
            .unwrap();

        assert_eq!(component_contract_junction.0, inserted_data.id);

        let contract = schema::contract_code::table
            .select(schema::contract_code::all_columns)
            .filter(schema::contract_code::id.eq(component_contract_junction.1))
            .load::<orm::ContractCode>(&mut conn)
            .await;

        assert!(contract.is_ok())
    }

    fn create_test_protocol_component(id: &str) -> ProtocolComponent {
        ProtocolComponent {
            id: id.to_string(),
            protocol_system: "ambient".to_string(),
            protocol_type_name: "type_id_1".to_string(),
            chain: Chain::Ethereum,
            tokens: vec![],
            contract_ids: vec![],
            static_attributes: HashMap::new(),
            change: ChangeType::Creation,
            creation_tx: H256::from_low_u64_be(
                0x0000000000000000000000000000000000000000000000000000000011121314,
            ),
            created_at: NaiveDateTime::from_timestamp_opt(1000, 0).unwrap(),
        }
    }

    #[tokio::test]

    async fn test_delete_protocol_components() {
        let mut conn = setup_db().await;
        setup_data(&mut conn).await;
        let gw = EVMGateway::from_connection(&mut conn).await;

        let test_components = vec![
            create_test_protocol_component("state1"),
            create_test_protocol_component("state2"),
        ];

        let res = gw
            .delete_protocol_components(
                &test_components
                    .iter()
                    .collect::<Vec<_>>(),
                Utc::now().naive_utc(),
                &mut conn,
            )
            .await;

        assert!(res.is_ok());
        let pc_ids: Vec<String> = test_components
            .iter()
            .map(|test_pc| test_pc.id.to_string())
            .collect();

        let updated_timestamps = schema::protocol_component::table
            .filter(schema::protocol_component::external_id.eq_any(pc_ids))
            .select(schema::protocol_component::deleted_at)
            .load::<Option<NaiveDateTime>>(&mut conn)
            .await
            .unwrap();

        assert_eq!(updated_timestamps.len(), 2);
        updated_timestamps
            .into_iter()
            .for_each(|ts| assert!(ts.is_some(), "Found None in updated_ts"));
    }
    #[rstest]
    #[case::get_one(Some("zigzag".to_string()))]
    #[case::get_none(Some("ambient".to_string()))]
    #[tokio::test]

    async fn test_get_protocol_components_with_system_only(#[case] system: Option<String>) {
        let mut conn = setup_db().await;
        let tx_hashes = setup_data(&mut conn).await;
        let gw = EVMGateway::from_connection(&mut conn).await;

        let chain = Chain::Starknet;

        let result = gw
            .get_protocol_components(&chain, system.clone(), None, &mut conn)
            .await;

        assert!(result.is_ok());

        match system.unwrap().as_str() {
            "zigzag" => {
                let components = result.unwrap();
                assert_eq!(components.len(), 1);

                let pc = &components[0];
                assert_eq!(pc.id, "state2".to_string());
                assert_eq!(pc.protocol_system, "zigzag");
                assert_eq!(pc.chain, Chain::Starknet);
                assert_eq!(pc.creation_tx, H256::from_str(tx_hashes.get(1).unwrap()).unwrap());
            }
            "ambient" => {
                let components = result.unwrap();
                assert_eq!(components.len(), 0)
            }
            _ => {}
        }
    }

    #[rstest]
    #[case::get_one("state1".to_string())]
    #[case::get_none("state2".to_string())]
    #[tokio::test]

    async fn test_get_protocol_components_with_external_id_only(#[case] external_id: String) {
        let mut conn = setup_db().await;
        let tx_hashes = setup_data(&mut conn).await;
        let gw = EVMGateway::from_connection(&mut conn).await;

        let temp_ids_array = [external_id.as_str()];
        let ids = Some(temp_ids_array.as_slice());
        let chain = Chain::Ethereum;

        let result = gw
            .get_protocol_components(&chain, None, ids, &mut conn)
            .await;

        match external_id.as_str() {
            "state1" => {
                let components = result.unwrap();
                assert_eq!(components.len(), 1);

                let pc = &components[0];
                assert_eq!(pc.id, external_id.to_string());
                assert_eq!(pc.protocol_system, "ambient");
                assert_eq!(pc.chain, Chain::Ethereum);
                assert_eq!(pc.creation_tx, H256::from_str(&tx_hashes[0].to_string()).unwrap());
            }
            "state2" => {
                let components = result.unwrap();
                assert_eq!(components.len(), 0)
            }
            _ => {}
        }
    }

    #[tokio::test]

    async fn test_get_protocol_components_with_system_and_ids() {
        let mut conn = setup_db().await;
        let tx_hashes = setup_data(&mut conn).await;
        let gw = EVMGateway::from_connection(&mut conn).await;

        let system = "ambient".to_string();
        let ids = Some(["state1", "state2"].as_slice());
        let chain = Chain::Ethereum;
        let result = gw
            .get_protocol_components(&chain, Some(system), ids, &mut conn)
            .await;

        let components = result.unwrap();
        assert_eq!(components.len(), 1);

        let pc = &components[0];
        assert_eq!(pc.id, "state1".to_string());
        assert_eq!(pc.protocol_system, "ambient");
        assert_eq!(pc.chain, Chain::Ethereum);
        assert_eq!(pc.creation_tx, H256::from_str(&tx_hashes[0].to_string()).unwrap());
    }

    #[rstest]
    #[case::get_one(Chain::Ethereum, 0)]
    #[case::get_none(Chain::Starknet, 1)]
    #[tokio::test]

    async fn test_get_protocol_components_with_chain_filter(#[case] chain: Chain, #[case] i: i64) {
        let mut conn = setup_db().await;
        let tx_hashes = setup_data(&mut conn).await;
        let gw = EVMGateway::from_connection(&mut conn).await;

        let result = gw
            .get_protocol_components(&chain, None, None, &mut conn)
            .await;

        let mut components = result.unwrap();
        components.sort_by(|a, b| a.id.cmp(&b.id));

        let assert_message = format!(
            "Found {} ProtocolComponents for chain {:?}, expecting >= 1, because there are two eth and one stark component. Two eth components are needed for the ProtocolStates",
            components.len(),
            chain
        );
        assert!(!components.is_empty(), "{}", assert_message.to_string());

        let pc = &components[0];
        assert_eq!(pc.id, format!("state{}", i + 1).to_string());
        assert_eq!(pc.chain, chain);
        let i_usize: usize = i as usize;
        assert_eq!(pc.creation_tx, H256::from_str(&tx_hashes[i_usize].to_string()).unwrap());
    }
}<|MERGE_RESOLUTION|>--- conflicted
+++ resolved
@@ -1,16 +1,9 @@
 #![allow(unused_variables)]
 use async_trait::async_trait;
-<<<<<<< HEAD
 use chrono::{NaiveDateTime, Utc};
 use std::{
     cmp::Ordering,
     collections::{BTreeSet, HashMap, HashSet},
-=======
-use chrono::NaiveDateTime;
-use std::{
-    cmp::Ordering,
-    collections::{HashMap, HashSet},
->>>>>>> 6dcf2e2c
 };
 
 use diesel::prelude::*;
@@ -28,17 +21,11 @@
             versioning::apply_versioning,
             PostgresGateway,
         },
-<<<<<<< HEAD
         Address, BlockIdentifier, BlockOrTimestamp, ComponentId, ContractDelta, ContractId,
-        ProtocolGateway, StorableBlock, StorableContract, StorableProtocolComponent,
-        StorableProtocolState, StorableProtocolStateDelta, StorableProtocolType, StorableToken,
-        StorableTransaction, StorageError, StoreVal, TxHash, Version,
-=======
-        Address, BlockIdentifier, BlockOrTimestamp, ContractDelta, ContractId, ProtocolGateway,
-        StorableBlock, StorableComponentBalance, StorableContract, StorableProtocolComponent,
-        StorableProtocolState, StorableProtocolStateDelta, StorableProtocolType, StorableToken,
-        StorableTransaction, StorageError, TxHash, Version,
->>>>>>> 6dcf2e2c
+        ProtocolGateway, StorableBlock, StorableComponentBalance, StorableContract,
+        StorableProtocolComponent, StorableProtocolState, StorableProtocolStateDelta,
+        StorableProtocolType, StorableToken, StorableTransaction, StorageError, StoreVal, TxHash,
+        Version,
     },
 };
 use tycho_types::Bytes;
@@ -518,14 +505,12 @@
 
         for state in new {
             let tx_db = txns
-<<<<<<< HEAD
                 .get(state.tx.as_ref().unwrap())
-                .expect("Failed to find tx");
-=======
-                .get(state.modify_tx.as_bytes())
-                .ok_or(StorageError::NotFound("Tx id".to_string(), state.modify_tx.to_string()))?;
-
->>>>>>> 6dcf2e2c
+                .ok_or(StorageError::NotFound(
+                    "Tx id".to_string(),
+                    state.tx.as_ref().unwrap().to_string(),
+                ))?;
+
             let component_db_id = *components
                 .get(&state.component_id)
                 .ok_or(StorageError::NotFound(
@@ -723,9 +708,6 @@
         Ok(())
     }
 
-<<<<<<< HEAD
-    async fn get_protocol_states_delta(
-=======
     async fn add_component_balances(
         &self,
         chain: Chain,
@@ -795,8 +777,7 @@
         Ok(())
     }
 
-    async fn get_state_delta(
->>>>>>> 6dcf2e2c
+    async fn get_protocol_states_delta(
         &self,
         chain: &Chain,
         start_version: Option<&BlockOrTimestamp>,
