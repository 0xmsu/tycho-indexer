#![allow(unused_variables)]
use async_trait::async_trait;
use chrono::NaiveDateTime;
use std::{
    cmp::Ordering,
    collections::{HashMap, HashSet},
};

use diesel::prelude::*;
use diesel_async::{AsyncPgConnection, RunQueryDsl};
use tracing::warn;

use crate::{
<<<<<<< HEAD
    extractor::evm::{ProtocolComponent, ProtocolState, ProtocolStateDelta},
=======
    extractor::evm::{ComponentBalance, ProtocolComponent, ProtocolState, ProtocolStateDelta},
    hex_bytes::Bytes,
>>>>>>> 6767a7fe
    models::{Chain, ProtocolType},
    storage::{
        postgres::{
            orm,
            orm::{Account, NewAccount},
            schema,
            versioning::apply_versioning,
            PostgresGateway,
        },
        Address, BlockIdentifier, BlockOrTimestamp, ContractDelta, ContractId, ProtocolGateway,
        StorableBlock, StorableComponentBalance, StorableContract, StorableProtocolComponent,
        StorableProtocolState, StorableProtocolStateDelta, StorableProtocolType, StorableToken,
        StorableTransaction, StorageError, TxHash, Version,
    },
};
use tycho_types::Bytes;

impl<B, TX, A, D, T> PostgresGateway<B, TX, A, D, T>
where
    B: StorableBlock<orm::Block, orm::NewBlock, i64>,
    TX: StorableTransaction<orm::Transaction, orm::NewTransaction, i64>,
    D: ContractDelta + From<A>,
    A: StorableContract<orm::Contract, orm::NewContract, i64>,
    T: StorableToken<orm::Token, orm::NewToken, i64>,
{
    /// Decodes a ProtocolStates database result. Combines all matching protocol state db entities
    /// and returns a list containing one ProtocolState per component.
    fn _decode_protocol_states(
        &self,
        result: Result<Vec<(orm::ProtocolState, String, orm::Transaction)>, diesel::result::Error>,
        context: &str,
    ) -> Result<Vec<ProtocolState>, StorageError> {
        match result {
            Ok(data_vec) => {
                let mut protocol_states = Vec::new();
                let (states_data, latest_tx): (
                    HashMap<String, Vec<orm::ProtocolState>>,
                    Option<orm::Transaction>,
                ) = data_vec.into_iter().fold(
                    (HashMap::new(), None),
                    |(mut states, latest_tx), data| {
                        states
                            .entry(data.1)
                            .or_insert_with(Vec::new)
                            .push(data.0);
                        let transaction = data.2;
                        let latest_tx = match latest_tx {
                            Some(latest)
                                if latest.block_id < transaction.block_id ||
                                    (latest.block_id == transaction.block_id &&
                                        latest.index < transaction.index) =>
                            {
                                Some(transaction)
                            }
                            None => Some(transaction),
                            _ => latest_tx,
                        };
                        (states, latest_tx)
                    },
                );
                for (component_id, states) in states_data {
                    let tx_hash = latest_tx
                        .as_ref()
                        .map(|tx| &tx.hash)
                        .ok_or(StorageError::DecodeError("Modify tx hash not found".to_owned()))?;
                    let protocol_state =
                        ProtocolState::from_storage(states, component_id, tx_hash)?;
                    protocol_states.push(protocol_state);
                }
                Ok(protocol_states)
            }
            Err(err) => Err(StorageError::from_diesel(err, "ProtocolStates", context, None)),
        }
    }
}

#[async_trait]
impl<B, TX, A, D, T> ProtocolGateway for PostgresGateway<B, TX, A, D, T>
where
    B: StorableBlock<orm::Block, orm::NewBlock, i64>,
    TX: StorableTransaction<orm::Transaction, orm::NewTransaction, i64>,
    D: ContractDelta + From<A>,
    A: StorableContract<orm::Contract, orm::NewContract, i64>,
    T: StorableToken<orm::Token, orm::NewToken, i64>,
{
    type DB = AsyncPgConnection;
    type Token = T;
    type ProtocolState = ProtocolState;
    type ProtocolStateDelta = ProtocolStateDelta;
    type ProtocolType = ProtocolType;
    type ProtocolComponent = ProtocolComponent;
    type ComponentBalance = ComponentBalance;

    async fn get_protocol_components(
        &self,
        chain: &Chain,
        system: Option<String>,
        ids: Option<&[&str]>,
        conn: &mut Self::DB,
    ) -> Result<Vec<ProtocolComponent>, StorageError> {
        use super::schema::{protocol_component::dsl::*, transaction::dsl::*};
        let chain_id_value = self.get_chain_id(chain);

        let mut query = protocol_component
            .inner_join(transaction.on(creation_tx.eq(schema::transaction::id)))
            .select((orm::ProtocolComponent::as_select(), hash))
            .into_boxed();

        match (system, ids) {
            (Some(ps), None) => {
                let protocol_system = self.get_protocol_system_id(&ps);
                query = query.filter(
                    chain_id
                        .eq(chain_id_value)
                        .and(protocol_system_id.eq(protocol_system)),
                );
            }
            (None, Some(external_ids)) => {
                query = query.filter(
                    chain_id
                        .eq(chain_id_value)
                        .and(external_id.eq_any(external_ids)),
                );
            }
            (Some(ps), Some(external_ids)) => {
                let protocol_system = self.get_protocol_system_id(&ps);
                query = query.filter(
                    chain_id.eq(chain_id_value).and(
                        external_id
                            .eq_any(external_ids)
                            .and(protocol_system_id.eq(protocol_system)),
                    ),
                );
            }
            (_, _) => {
                query = query.filter(chain_id.eq(chain_id_value));
            }
        }

        let orm_protocol_components = query
            .load::<(orm::ProtocolComponent, TxHash)>(conn)
            .await?;

        orm_protocol_components
            .into_iter()
            .map(|(pc, tx_hash)| {
                let ps = self.get_protocol_system(&pc.protocol_system_id);
                ProtocolComponent::from_storage(
                    pc,
                    vec![],
                    vec![],
                    chain.to_owned(),
                    &ps,
                    tx_hash.into(),
                )
            })
            .collect::<Result<Vec<ProtocolComponent>, StorageError>>()
    }

    async fn add_protocol_components(
        &self,
        new: &[&Self::ProtocolComponent],
        conn: &mut Self::DB,
    ) -> Result<(), StorageError> {
        use super::schema::{
            account::dsl::*, protocol_component::dsl::*, protocol_holds_token::dsl::*,
            token::dsl::*,
        };
        let mut values: Vec<orm::NewProtocolComponent> = Vec::with_capacity(new.len());
        let tx_hashes: Vec<TxHash> = new
            .iter()
            .map(|pc| pc.creation_tx.into())
            .collect();
        let tx_hash_id_mapping: HashMap<TxHash, i64> =
            orm::Transaction::ids_by_hash(&tx_hashes, conn)
                .await
                .unwrap();
        let pt_id = orm::ProtocolType::id_by_name(&new[0].protocol_type_name, conn)
            .await
            .map_err(|err| {
                StorageError::from_diesel(err, "ProtocolType", &new[0].protocol_type_name, None)
            })?;
        for pc in new {
            let txh = tx_hash_id_mapping
                .get::<TxHash>(&pc.creation_tx.into())
                .ok_or(StorageError::DecodeError("TxHash not found".to_string()))?;

            let new_pc = pc.to_storage(
                self.get_chain_id(&pc.chain),
                self.get_protocol_system_id(&pc.protocol_system.to_string()),
                pt_id,
                txh.to_owned(),
                pc.created_at,
            )?;
            values.push(new_pc);
        }

        let inserted_protocol_components: Vec<(i64, String, i64, i64)> =
            diesel::insert_into(protocol_component)
                .values(&values)
                .on_conflict((
                    schema::protocol_component::chain_id,
                    protocol_system_id,
                    external_id,
                ))
                .do_nothing()
                .returning((
                    schema::protocol_component::id,
                    schema::protocol_component::external_id,
                    schema::protocol_component::protocol_system_id,
                    schema::protocol_component::chain_id,
                ))
                .get_results(conn)
                .await
                .map_err(|err| {
                    StorageError::from_diesel(err, "ProtocolComponent", "Batch insert", None)
                })?;

        let mut protocol_db_id_map = HashMap::new();
        for (pc_id, ex_id, ps_id, chain_id_db) in inserted_protocol_components {
            protocol_db_id_map.insert(
                (ex_id, self.get_protocol_system(&ps_id), self.get_chain(&chain_id_db)),
                pc_id,
            );
        }

        let filtered_new_protocol_components: Vec<&&Self::ProtocolComponent> = new
            .iter()
            .filter(|component| {
                let key =
                    (component.id.clone(), component.protocol_system.clone(), component.chain);

                protocol_db_id_map.get(&key).is_some()
            })
            .collect();

        let token_addresses: HashSet<Address> = filtered_new_protocol_components
            .iter()
            .flat_map(|pc| pc.get_byte_token_addresses())
            .collect();

        let pc_entity_tokens_map = filtered_new_protocol_components
            .iter()
            .flat_map(|pc| {
                let pc_id = protocol_db_id_map
                    .get(&(pc.id.clone(), pc.protocol_system.clone(), pc.chain))
                    .expect("Could not find Protocol Component. Even though it should have."); //Because we just inserted the protocol systems, there should not be any missing.
                                                                                               // However, trying to handle this via Results is needlessly difficult, because you
                                                                                               // can not use flat_map on a Result.

                pc.get_byte_token_addresses()
                    .into_iter()
                    .map(move |add| (*pc_id, add))
                    .collect::<Vec<(i64, Address)>>()
            })
            .collect::<Vec<(i64, Address)>>();

        let token_add_by_id: HashMap<Address, i64> = token
            .inner_join(account)
            .select((schema::account::address, schema::token::id))
            .filter(schema::account::address.eq_any(token_addresses))
            .into_boxed()
            .load::<(Address, i64)>(conn)
            .await
            .map_err(|err| StorageError::from_diesel(err, "Token", "Several Chains", None))?
            .into_iter()
            .collect();

        let protocol_component_token_junction: Result<
            Vec<orm::NewProtocolHoldsToken>,
            StorageError,
        > = pc_entity_tokens_map
            .iter()
            .map(|(pc_id, t_address)| {
                let t_id = token_add_by_id
                    .get(t_address)
                    .ok_or(StorageError::NotFound("Token id".to_string(), t_address.to_string()))?;
                Ok(orm::NewProtocolHoldsToken { protocol_component_id: *pc_id, token_id: *t_id })
            })
            .collect();

        diesel::insert_into(protocol_holds_token)
            .values(&protocol_component_token_junction?)
            .execute(conn)
            .await?;

        Ok(())
    }

    async fn delete_protocol_components(
        &self,
        to_delete: &[&Self::ProtocolComponent],
        block_ts: NaiveDateTime,
        conn: &mut Self::DB,
    ) -> Result<(), StorageError> {
        use super::schema::protocol_component::dsl::*;

        let ids_to_delete: Vec<String> = to_delete
            .iter()
            .map(|c| c.id.to_string())
            .collect();

        diesel::update(protocol_component.filter(external_id.eq_any(ids_to_delete)))
            .set(deleted_at.eq(block_ts))
            .execute(conn)
            .await?;
        Ok(())
    }
    async fn add_protocol_types(
        &self,
        new_protocol_types: &[Self::ProtocolType],
        conn: &mut Self::DB,
    ) -> Result<(), StorageError> {
        use super::schema::protocol_type::dsl::*;
        let values: Vec<orm::NewProtocolType> = new_protocol_types
            .iter()
            .map(|new_protocol_type| new_protocol_type.to_storage())
            .collect();

        diesel::insert_into(protocol_type)
            .values(&values)
            .on_conflict(name)
            .do_nothing()
            .execute(conn)
            .await
            .map_err(|err| StorageError::from_diesel(err, "ProtocolType", "Batch insert", None))?;

        Ok(())
    }

    // Gets all protocol states from the db filtered by chain, component ids and/or protocol system.
    // The filters are applied in the following order: component ids, protocol system, chain. If
    // component ids are provided, the protocol system filter is ignored. The chain filter is
    // always applied.
    async fn get_protocol_states(
        &self,
        chain: &Chain,
        at: Option<Version>,
        system: Option<String>,
        ids: Option<&[&str]>,
        conn: &mut Self::DB,
    ) -> Result<Vec<Self::ProtocolState>, StorageError> {
        let chain_db_id = self.get_chain_id(chain);
        let version_ts = match &at {
            Some(version) => Some(version.to_ts(conn).await?),
            None => None,
        };

        match (ids, system) {
            (Some(ids), Some(system)) => {
                warn!("Both protocol IDs and system were provided. System will be ignored.");
                self._decode_protocol_states(
                    orm::ProtocolState::by_id(ids, chain_db_id, version_ts, conn).await,
                    ids.join(",").as_str(),
                )
            }
            (Some(ids), _) => self._decode_protocol_states(
                orm::ProtocolState::by_id(ids, chain_db_id, version_ts, conn).await,
                ids.join(",").as_str(),
            ),
            (_, Some(system)) => self._decode_protocol_states(
                orm::ProtocolState::by_protocol_system(
                    system.clone(),
                    chain_db_id,
                    version_ts,
                    conn,
                )
                .await,
                system.to_string().as_str(),
            ),
            _ => self._decode_protocol_states(
                orm::ProtocolState::by_chain(chain_db_id, version_ts, conn).await,
                chain.to_string().as_str(),
            ),
        }
    }

    async fn update_protocol_states(
        &self,
        chain: &Chain,
        new: &[ProtocolStateDelta],
        conn: &mut Self::DB,
    ) -> Result<(), StorageError> {
        let chain_db_id = self.get_chain_id(chain);
        let txns: HashMap<Bytes, (i64, i64, NaiveDateTime)> = orm::Transaction::ids_and_ts_by_hash(
            new.iter()
                .map(|state| state.modify_tx.as_bytes())
                .collect::<Vec<&[u8]>>()
                .as_slice(),
            conn,
        )
        .await?
        .into_iter()
        .map(|(id, hash, index, ts)| (hash, (id, index, ts)))
        .collect();

        let components: HashMap<String, i64> = orm::ProtocolComponent::ids_by_external_ids(
            new.iter()
                .map(|state| state.component_id.as_str())
                .collect::<Vec<&str>>()
                .as_slice(),
            conn,
        )
        .await?
        .into_iter()
        .map(|(id, external_id)| (external_id, id))
        .collect();

        let mut state_data: Vec<(orm::NewProtocolState, i64)> = Vec::new();

        for state in new {
            let tx_db = txns
                .get(state.modify_tx.as_bytes())
                .ok_or(StorageError::NotFound("Tx id".to_string(), state.modify_tx.to_string()))?;

            let component_db_id = *components
                .get(&state.component_id)
                .ok_or(StorageError::NotFound(
                    "Component id".to_string(),
                    state.component_id.to_string(),
                ))?;

            let mut new_states: Vec<(orm::NewProtocolState, i64)> =
                ProtocolStateDelta::to_storage(state, component_db_id, tx_db.0, tx_db.2)
                    .into_iter()
                    .map(|state| (state, tx_db.1))
                    .collect();

            // invalidated db entities for deleted attributes
            for attr in &state.deleted_attributes {
                // PERF: slow but required due to diesel restrictions
                diesel::update(schema::protocol_state::table)
                    .filter(schema::protocol_state::protocol_component_id.eq(component_db_id))
                    .filter(schema::protocol_state::attribute_name.eq(attr))
                    .filter(schema::protocol_state::valid_to.is_null())
                    .set(schema::protocol_state::valid_to.eq(tx_db.2))
                    .execute(conn)
                    .await?;
            }

            state_data.append(&mut new_states);
        }

        // Sort state_data by protocol_component_id, attribute_name, and transaction index
        state_data.sort_by(|a, b| {
            let order =
                a.0.protocol_component_id
                    .cmp(&b.0.protocol_component_id);
            if order == Ordering::Equal {
                let sub_order =
                    a.0.attribute_name
                        .cmp(&b.0.attribute_name);

                if sub_order == Ordering::Equal {
                    // Sort by block ts and tx_index as well
                    a.1.cmp(&b.1)
                } else {
                    sub_order
                }
            } else {
                order
            }
        });

        // Invalidate older states within the new state data
        let mut i = 0;
        while i + 1 < state_data.len() {
            let next_state = &state_data[i + 1].0.clone();
            let (current_state, _) = &mut state_data[i];

            // Check if next_state has same protocol_component_id and attribute_name
            if current_state.protocol_component_id == next_state.protocol_component_id &&
                current_state.attribute_name == next_state.attribute_name
            {
                // Invalidate the current state
                current_state.valid_to = Some(next_state.valid_from);
            }

            i += 1;
        }

        let state_data: Vec<orm::NewProtocolState> = state_data
            .into_iter()
            .map(|(state, _index)| state)
            .collect();

        // TODO: invalidate newly outdated protocol states already in the db (ENG-2682)

        // insert the prepared protocol state deltas
        if !state_data.is_empty() {
            diesel::insert_into(schema::protocol_state::table)
                .values(&state_data)
                .execute(conn)
                .await?;
        }
        Ok(())
    }

    async fn get_tokens(
        &self,
        chain: Chain,
        addresses: Option<&[&Address]>,
        conn: &mut Self::DB,
    ) -> Result<Vec<Self::Token>, StorageError> {
        use super::schema::{account::dsl::*, token::dsl::*};

        let mut query = token
            .inner_join(account)
            .select((token::all_columns(), schema::account::chain_id, schema::account::address))
            .into_boxed();

        if let Some(addrs) = addresses {
            query = query.filter(schema::account::address.eq_any(addrs));
        }

        let results = query
            .order(schema::token::symbol.asc())
            .load::<(orm::Token, i64, Address)>(conn)
            .await
            .map_err(|err| StorageError::from_diesel(err, "Token", &chain.to_string(), None))?;

        let tokens: Result<Vec<Self::Token>, StorageError> = results
            .into_iter()
            .map(|(orm_token, chain_id_, address_)| {
                let chain = self.get_chain(&chain_id_);
                let contract_id = ContractId::new(chain, address_);

                Self::Token::from_storage(orm_token, contract_id)
                    .map_err(|err| StorageError::DecodeError(err.to_string()))
            })
            .collect();
        tokens
    }

    async fn add_tokens(
        &self,
        tokens: &[&Self::Token],
        conn: &mut Self::DB,
    ) -> Result<(), StorageError> {
        let titles: Vec<String> = tokens
            .iter()
            .map(|token| format!("{:?}_{}", token.chain(), token.symbol()))
            .collect();

        let addresses: Vec<_> = tokens
            .iter()
            .map(|token| token.address().as_bytes().to_vec())
            .collect();

        let new_accounts: Vec<NewAccount> = tokens
            .iter()
            .zip(titles.iter())
            .zip(addresses.iter())
            .map(|((token, title), address)| {
                let chain_id = self.get_chain_id(&token.chain());
                NewAccount {
                    title,
                    address,
                    chain_id,
                    creation_tx: None,
                    created_at: None,
                    deleted_at: None,
                }
            })
            .collect();

        diesel::insert_into(schema::account::table)
            .values(&new_accounts)
            .on_conflict((schema::account::address, schema::account::chain_id))
            .do_nothing()
            .execute(conn)
            .await
            .map_err(|err| StorageError::from_diesel(err, "Account", "batch", None))?;

        let accounts: Vec<Account> = schema::account::table
            .filter(schema::account::address.eq_any(addresses))
            .select(Account::as_select())
            .get_results::<Account>(conn)
            .await
            .map_err(|err| StorageError::from_diesel(err, "Account", "retrieve", None))?;

        let account_map: HashMap<(Vec<u8>, i64), i64> = accounts
            .iter()
            .map(|account| ((account.address.clone().to_vec(), account.chain_id), account.id))
            .collect();

        let new_tokens: Vec<orm::NewToken> = tokens
            .iter()
            .map(|token| {
                let token_chain_id = self.get_chain_id(&token.chain());
                let account_key = (token.address().as_ref().to_vec(), token_chain_id);

                let account_id = *account_map
                    .get(&account_key)
                    .expect("Account ID not found");

                token.to_storage(account_id)
            })
            .collect();

        diesel::insert_into(schema::token::table)
            .values(&new_tokens)
            // .on_conflict(..).do_nothing() is necessary to ignore updating duplicated entries
            .on_conflict(schema::token::account_id)
            .do_nothing()
            .execute(conn)
            .await
            .map_err(|err| StorageError::from_diesel(err, "Token", "batch", None))?;

        Ok(())
    }

    async fn add_component_balances(
        &self,
        chain: Chain,
        component_balances: &[&Self::ComponentBalance],
        block_ts: NaiveDateTime,
        conn: &mut Self::DB,
    ) -> Result<(), StorageError> {
        use super::schema::{account::dsl::*, token::dsl::*};

        let mut new_component_balances = Vec::new();
        let token_addresses: Vec<Address> = component_balances
            .iter()
            .map(|component_balance| component_balance.token())
            .collect();
        let token_ids: HashMap<Address, i64> = token
            .inner_join(account)
            .select((schema::account::address, schema::token::id))
            .filter(schema::account::address.eq_any(&token_addresses))
            .load::<(Address, i64)>(conn)
            .await?
            .into_iter()
            .collect();

        let modify_txs = component_balances
            .iter()
            .map(|component_balance| component_balance.modify_tx())
            .collect::<Vec<TxHash>>();
        let transaction_ids: HashMap<TxHash, i64> =
            orm::Transaction::ids_by_hash(&modify_txs, conn).await?;

        let external_ids: Vec<&str> = component_balances
            .iter()
            .map(|component_balance| component_balance.component_id.as_str())
            .collect();

        let protocol_component_ids: HashMap<String, i64> =
            orm::ProtocolComponent::ids_by_external_ids(&external_ids, conn)
                .await?
                .into_iter()
                .map(|(component_id, external_id)| (external_id, component_id))
                .collect();

        for component_balance in component_balances.iter() {
            let token_id = token_ids[&component_balance.token()];
            let transaction_id = transaction_ids[&component_balance.modify_tx()];
            let protocol_component_id = protocol_component_ids[&component_balance
                .component_id
                .to_string()];

            let new_component_balance = component_balance.to_storage(
                token_id,
                transaction_id,
                protocol_component_id,
                block_ts,
            );
            new_component_balances.push(new_component_balance);
        }

        if !component_balances.is_empty() {
            apply_versioning::<_, orm::ComponentBalance>(&mut new_component_balances, conn).await?;
            diesel::insert_into(schema::component_balance::table)
                .values(&new_component_balances)
                .execute(conn)
                .await
                .map_err(|err| StorageError::from_diesel(err, "ComponentBalance", "batch", None))?;
        }
        Ok(())
    }

    async fn get_state_delta(
        &self,
        chain: &Chain,
        system: Option<String>,
        id: Option<&[&str]>,
        start_version: Option<&BlockOrTimestamp>,
        end_version: &BlockOrTimestamp,
        conn: &mut Self::DB,
    ) -> Result<ProtocolStateDelta, StorageError> {
        todo!()
    }

    async fn revert_protocol_state(
        &self,
        to: &BlockIdentifier,
        conn: &mut Self::DB,
    ) -> Result<(), StorageError> {
        todo!()
    }

    async fn _get_or_create_protocol_system_id(
        &self,
        new: String,
        conn: &mut Self::DB,
    ) -> Result<i64, StorageError> {
        use super::schema::protocol_system::dsl::*;

        let existing_entry = protocol_system
            .filter(name.eq(new.to_string().clone()))
            .first::<orm::ProtocolSystem>(conn)
            .await;

        if let Ok(entry) = existing_entry {
            return Ok(entry.id);
        } else {
            let new_entry = orm::NewProtocolSystem { name: new.to_string() };

            let inserted_protocol_system = diesel::insert_into(protocol_system)
                .values(&new_entry)
                .get_result::<orm::ProtocolSystem>(conn)
                .await
                .map_err(|err| {
                    StorageError::from_diesel(err, "ProtocolSystem", &new.to_string(), None)
                })?;
            Ok(inserted_protocol_system.id)
        }
    }
}

#[cfg(test)]
mod test {
    use super::*;
    use crate::{
        extractor::evm::{self, ERC20Token},
        storage::ChangeType,
    };
    use chrono::{NaiveDate, NaiveDateTime, NaiveTime, Utc};
    use diesel_async::AsyncConnection;
    use ethers::{prelude::H160, types::U256};
    use rstest::rstest;
    use serde_json::json;

    use crate::{
        models,
        models::{FinancialType, ImplementationType},
        storage::postgres::{db_fixtures, orm, schema, PostgresGateway},
    };
    use tycho_types::Bytes;

    use ethers::prelude::H256;
    use std::{collections::HashMap, str::FromStr};

    type EVMGateway = PostgresGateway<
        evm::Block,
        evm::Transaction,
        evm::Account,
        evm::AccountUpdate,
        evm::ERC20Token,
    >;

    const WETH: &str = "0xC02aaA39b223FE8D0A0e5C4F27eAD9083C756Cc2";
    const USDC: &str = "0xA0b86991c6218b36c1d19D4a2e9Eb0cE3606eB48";
    const USDT: &str = "0xdAC17F958D2ee523a2206206994597C13D831ec7";

    async fn setup_db() -> AsyncPgConnection {
        let db_url = std::env::var("DATABASE_URL").unwrap();
        let mut conn = AsyncPgConnection::establish(&db_url)
            .await
            .unwrap();
        conn.begin_test_transaction()
            .await
            .unwrap();

        conn
    }

    /// This sets up the data needed to test the gateway. The setup is structured such that each
    /// protocol state's historical changes are kept together this makes it easy to reason about
    /// that change an account should have at each version Please note that if you change
    /// something here, also update the state fixtures right below, which contain protocol states
    /// at each version.
    async fn setup_data(conn: &mut AsyncPgConnection) -> Vec<String> {
        let chain_id = db_fixtures::insert_chain(conn, "ethereum").await;
        let chain_id_sn = db_fixtures::insert_chain(conn, "starknet").await;
        let blk = db_fixtures::insert_blocks(conn, chain_id).await;
        let tx_hashes = [
            "0xbb7e16d797a9e2fbc537e30f91ed3d27a254dd9578aa4c3af3e5f0d3e8130945".to_string(),
            "0x794f7df7a3fe973f1583fbb92536f9a8def3a89902439289315326c04068de54".to_string(),
            "0x3108322284d0a89a7accb288d1a94384d499504fe7e04441b0706c7628dee7b7".to_string(),
            "0x50449de1973d86f21bfafa7c72011854a7e33a226709dc3e2e4edcca34188388".to_string(),
        ];

        let txn = db_fixtures::insert_txns(
            conn,
            &[
                (blk[0], 1i64, &tx_hashes[0]),
                (blk[0], 2i64, &tx_hashes[1]),
                // ----- Block 01 LAST
                (blk[1], 1i64, &tx_hashes[2]),
                (blk[1], 2i64, &tx_hashes[3]),
                // ----- Block 02 LAST
            ],
        )
        .await;

        let protocol_system_id_ambient =
            db_fixtures::insert_protocol_system(conn, "ambient".to_owned()).await;
        let protocol_system_id_zz =
            db_fixtures::insert_protocol_system(conn, "zigzag".to_owned()).await;

        let protocol_type_id = db_fixtures::insert_protocol_type(
            conn,
            "Pool",
            Some(orm::FinancialType::Swap),
            None,
            Some(orm::ImplementationType::Custom),
        )
        .await;
        let protocol_component_id = db_fixtures::insert_protocol_component(
            conn,
            "state1",
            chain_id,
            protocol_system_id_ambient,
            protocol_type_id,
            txn[0],
        )
        .await;
        let protocol_component_id2 = db_fixtures::insert_protocol_component(
            conn,
            "state3",
            chain_id,
            protocol_system_id_ambient,
            protocol_type_id,
            txn[0],
        )
        .await;
        db_fixtures::insert_protocol_component(
            conn,
            "state2",
            chain_id_sn,
            protocol_system_id_zz,
            protocol_type_id,
            txn[1],
        )
        .await;

        // protocol state for state1-reserve1
        db_fixtures::insert_protocol_state(
            conn,
            protocol_component_id,
            txn[0],
            "reserve1".to_owned(),
            Bytes::from(U256::from(1100)),
            Some(txn[2]),
        )
        .await;

        // protocol state for state1-reserve2
        db_fixtures::insert_protocol_state(
            conn,
            protocol_component_id,
            txn[0],
            "reserve2".to_owned(),
            Bytes::from(U256::from(500)),
            None,
        )
        .await;

        // protocol state update for state1-reserve1
        db_fixtures::insert_protocol_state(
            conn,
            protocol_component_id,
            txn[3],
            "reserve1".to_owned(),
            Bytes::from(U256::from(1000)),
            None,
        )
        .await;

        // insert tokens
        let weth_id =
            db_fixtures::insert_token(conn, chain_id, WETH.trim_start_matches("0x"), "WETH", 18)
                .await;
        let usdc_id =
            db_fixtures::insert_token(conn, chain_id, USDC.trim_start_matches("0x"), "USDC", 6)
                .await;
        tx_hashes.to_vec()
    }

    fn protocol_state() -> ProtocolState {
        let attributes: HashMap<String, Bytes> = vec![
            ("reserve1".to_owned(), Bytes::from(U256::from(1000))),
            ("reserve2".to_owned(), Bytes::from(U256::from(500))),
        ]
        .into_iter()
        .collect();
        ProtocolState::new(
            "state1".to_owned(),
            attributes,
            "0x50449de1973d86f21bfafa7c72011854a7e33a226709dc3e2e4edcca34188388"
                .parse()
                .unwrap(),
        )
    }

    #[rstest]
    #[case::by_chain(None, None)]
    #[case::by_system(Some("ambient".to_string()), None)]
    #[case::by_ids(None, Some(vec ! ["state1"]))]
    #[tokio::test]

    async fn test_get_protocol_states(
        #[case] system: Option<String>,
        #[case] ids: Option<Vec<&str>>,
    ) {
        let mut conn = setup_db().await;
        setup_data(&mut conn).await;

        let expected = vec![protocol_state()];

        let gateway = EVMGateway::from_connection(&mut conn).await;

        let result = gateway
            .get_protocol_states(&Chain::Ethereum, None, system, ids.as_deref(), &mut conn)
            .await
            .unwrap();

        assert_eq!(result, expected)
    }

    #[tokio::test]

    async fn test_get_protocol_states_at() {
        let mut conn = setup_db().await;
        setup_data(&mut conn).await;

        let gateway = EVMGateway::from_connection(&mut conn).await;

        let mut protocol_state = protocol_state();
        let attributes: HashMap<String, Bytes> = vec![
            ("reserve1".to_owned(), Bytes::from(U256::from(1100))),
            ("reserve2".to_owned(), Bytes::from(U256::from(500))),
        ]
        .into_iter()
        .collect();
        protocol_state.attributes = attributes;
        protocol_state.modify_tx =
            "0xbb7e16d797a9e2fbc537e30f91ed3d27a254dd9578aa4c3af3e5f0d3e8130945"
                .parse()
                .unwrap();
        let expected = vec![protocol_state];

        let result = gateway
            .get_protocol_states(
                &Chain::Ethereum,
                Some(Version::from_block_number(Chain::Ethereum, 1)),
                None,
                None,
                &mut conn,
            )
            .await
            .unwrap();

        assert_eq!(result, expected)
    }

    fn protocol_state_delta() -> ProtocolStateDelta {
        let attributes: HashMap<String, Bytes> = vec![
            ("reserve1".to_owned(), Bytes::from(U256::from(1000))),
            ("reserve2".to_owned(), Bytes::from(U256::from(500))),
        ]
        .into_iter()
        .collect();
        ProtocolStateDelta::new(
            "state3".to_owned(),
            attributes,
            "0x50449de1973d86f21bfafa7c72011854a7e33a226709dc3e2e4edcca34188388"
                .parse()
                .unwrap(),
        )
    }

    #[tokio::test]

    async fn test_update_protocol_states() {
        let mut conn = setup_db().await;
        setup_data(&mut conn).await;

        let gateway = EVMGateway::from_connection(&mut conn).await;
        let chain = Chain::Ethereum;

        // set up deletable attribute state
        let protocol_component_id = schema::protocol_component::table
            .filter(schema::protocol_component::external_id.eq("state2"))
            .select(schema::protocol_component::id)
            .first::<i64>(&mut conn)
            .await
            .expect("Failed to fetch protocol component id");
        let tx_hash: Bytes = "0xbb7e16d797a9e2fbc537e30f91ed3d27a254dd9578aa4c3af3e5f0d3e8130945"
            .as_bytes()
            .into();
        let txn_id = schema::transaction::table
            .filter(
                schema::transaction::hash.eq(H256::from_str(
                    "0xbb7e16d797a9e2fbc537e30f91ed3d27a254dd9578aa4c3af3e5f0d3e8130945",
                )
                .expect("valid txhash")
                .as_bytes()
                .to_owned()),
            )
            .select(schema::transaction::id)
            .first::<i64>(&mut conn)
            .await
            .expect("Failed to fetch transaction id");
        db_fixtures::insert_protocol_state(
            &mut conn,
            protocol_component_id,
            txn_id,
            "deletable".to_owned(),
            Bytes::from(U256::from(1000)),
            None,
        )
        .await;

        // update
        let mut new_state1 = protocol_state_delta();
        let attributes1: HashMap<String, Bytes> = vec![
            ("reserve1".to_owned(), Bytes::from(U256::from(700))),
            ("reserve2".to_owned(), Bytes::from(U256::from(700))),
        ]
        .into_iter()
        .collect();
        new_state1.updated_attributes = attributes1.clone();
        new_state1.deleted_attributes = vec!["deletable".to_owned()]
            .into_iter()
            .collect();
        new_state1.modify_tx = "0x3108322284d0a89a7accb288d1a94384d499504fe7e04441b0706c7628dee7b7"
            .parse()
            .unwrap();

        // newer update
        let mut new_state2 = protocol_state_delta();
        let attributes2: HashMap<String, Bytes> = vec![
            ("reserve1".to_owned(), Bytes::from(U256::from(800))),
            ("reserve2".to_owned(), Bytes::from(U256::from(800))),
        ]
        .into_iter()
        .collect();
        new_state2.updated_attributes = attributes2.clone();

        // update the protocol state
        gateway
            .update_protocol_states(&chain, &[new_state1.clone(), new_state2.clone()], &mut conn)
            .await
            .expect("Failed to update protocol states");

        // check the correct state is considered the valid one
        let db_states = gateway
            .get_protocol_states(
                &chain,
                None,
                None,
                Some(&[new_state1.component_id.as_str()]),
                &mut conn,
            )
            .await
            .expect("Failed ");
        let mut expected_state = protocol_state();
        expected_state.attributes = attributes2;
        expected_state.component_id = new_state1.component_id.clone();
        assert_eq!(db_states[0], expected_state);

        // fetch the older state from the db and check it's valid_to is set correctly
        let tx_hash1: Bytes = new_state1.modify_tx.as_bytes().into();
        let older_state = schema::protocol_state::table
            .inner_join(schema::protocol_component::table)
            .inner_join(schema::transaction::table)
            .filter(schema::transaction::hash.eq(tx_hash1))
            .filter(schema::protocol_component::external_id.eq(new_state1.component_id.as_str()))
            .select(orm::ProtocolState::as_select())
            .first::<orm::ProtocolState>(&mut conn)
            .await
            .expect("Failed to fetch protocol state");
        assert_eq!(older_state.attribute_value, Some(Bytes::from(U256::from(700))));
        // fetch the newer state from the db to compare the valid_from
        let tx_hash2: Bytes = new_state2.modify_tx.as_bytes().into();
        let newer_state = schema::protocol_state::table
            .inner_join(schema::protocol_component::table)
            .inner_join(schema::transaction::table)
            .filter(schema::transaction::hash.eq(tx_hash2))
            .filter(schema::protocol_component::external_id.eq(new_state1.component_id.as_str()))
            .select(orm::ProtocolState::as_select())
            .first::<orm::ProtocolState>(&mut conn)
            .await
            .expect("Failed to fetch protocol state");
        assert_eq!(older_state.valid_to, Some(newer_state.valid_from));
    }

    #[tokio::test]

    async fn test_get_or_create_protocol_system_id() {
        let mut conn = setup_db().await;
        let gw = EVMGateway::from_connection(&mut conn).await;

        let first_id = gw
            ._get_or_create_protocol_system_id("ambient".to_string(), &mut conn)
            .await
            .unwrap();

        let second_id = gw
            ._get_or_create_protocol_system_id("ambient".to_string(), &mut conn)
            .await
            .unwrap();
        assert!(first_id > 0);
        assert_eq!(first_id, second_id);
    }

    #[tokio::test]
    async fn test_add_protocol_type() {
        let mut conn = setup_db().await;
        let gw = EVMGateway::from_connection(&mut conn).await;

        let d = NaiveDate::from_ymd_opt(2015, 6, 3).unwrap();
        let t = NaiveTime::from_hms_milli_opt(12, 34, 56, 789).unwrap();
        let dt = NaiveDateTime::new(d, t);

        let protocol_type = models::ProtocolType {
            name: "Protocol".to_string(),
            financial_type: FinancialType::Debt,
            attribute_schema: Some(json!({"attribute": "schema"})),
            implementation: ImplementationType::Custom,
        };

        gw.add_protocol_types(&[protocol_type], &mut conn)
            .await
            .unwrap();

        let inserted_data = schema::protocol_type::table
            .filter(schema::protocol_type::name.eq("Protocol"))
            .select(schema::protocol_type::all_columns)
            .first::<orm::ProtocolType>(&mut conn)
            .await
            .unwrap();

        assert_eq!(inserted_data.name, "Protocol".to_string());
        assert_eq!(inserted_data.financial_type, orm::FinancialType::Debt);
        assert_eq!(inserted_data.attribute_schema, Some(json!({"attribute": "schema"})));
        assert_eq!(inserted_data.implementation, orm::ImplementationType::Custom);
    }

    #[tokio::test]

    async fn test_get_tokens() {
        let mut conn = setup_db().await;
        setup_data(&mut conn).await;
        let gw = EVMGateway::from_connection(&mut conn).await;

        // get all tokens (no address filter)
        let tokens = gw
            .get_tokens(Chain::Ethereum, None, &mut conn)
            .await
            .unwrap();
        assert_eq!(tokens.len(), 2);

        // get weth and usdc
        let tokens = gw
            .get_tokens(Chain::Ethereum, Some(&[&WETH.into(), &USDC.into()]), &mut conn)
            .await
            .unwrap();
        assert_eq!(tokens.len(), 2);

        // get weth
        let tokens = gw
            .get_tokens(Chain::Ethereum, Some(&[&WETH.into()]), &mut conn)
            .await
            .unwrap();
        assert_eq!(tokens.len(), 1);
        assert_eq!(tokens[0].symbol, "WETH".to_string());
        assert_eq!(tokens[0].decimals, 18);
    }

    #[tokio::test]

    async fn test_add_tokens() {
        let mut conn = setup_db().await;
        setup_data(&mut conn).await;
        let gw = EVMGateway::from_connection(&mut conn).await;

        // Insert one new token (USDT) and an existing token (WETH)
        let weth_symbol = "WETH".to_string();
        let old_token = db_fixtures::get_token_by_symbol(&mut conn, weth_symbol.clone()).await;
        let old_account = &orm::Account::by_address(
            &Bytes::from_str(WETH.trim_start_matches("0x")).expect("address ok"),
            &mut conn,
        )
        .await
        .unwrap()[0];

        let usdt_symbol = "USDT".to_string();
        let tokens = [
            &ERC20Token {
                address: H160::from_str(USDT).unwrap(),
                symbol: usdt_symbol.clone(),
                decimals: 6,
                tax: 0,
                gas: vec![Some(64), None],
                chain: Chain::Ethereum,
            },
            &ERC20Token {
                address: H160::from_str(WETH).unwrap(),
                symbol: weth_symbol.clone(),
                decimals: 18,
                tax: 0,
                gas: vec![Some(100), None],
                chain: Chain::Ethereum,
            },
        ];

        gw.add_tokens(&tokens, &mut conn)
            .await
            .unwrap();

        let inserted_token = db_fixtures::get_token_by_symbol(&mut conn, usdt_symbol.clone()).await;
        assert_eq!(inserted_token.symbol, usdt_symbol);
        assert_eq!(inserted_token.decimals, 6);
        let inserted_account = &orm::Account::by_address(
            &Bytes::from_str(USDT.trim_start_matches("0x")).expect("address ok"),
            &mut conn,
        )
        .await
        .unwrap()[0];
        assert_eq!(inserted_account.id, inserted_token.account_id);
        assert_eq!(inserted_account.title, "Ethereum_USDT".to_string());

        // make sure nothing changed on WETH (ids included)
        let new_token = db_fixtures::get_token_by_symbol(&mut conn, weth_symbol.clone()).await;
        assert_eq!(new_token, old_token);
        let new_account = &orm::Account::by_address(
            &Bytes::from_str(WETH.trim_start_matches("0x")).expect("address ok"),
            &mut conn,
        )
        .await
        .unwrap()[0];
        assert_eq!(new_account, old_account);
        assert!(inserted_account.id > new_account.id);
    }
    #[tokio::test]
    async fn test_add_component_balances() {
        let mut conn = setup_db().await;
        setup_data(&mut conn).await;
        let gw = EVMGateway::from_connection(&mut conn).await;

        let tx_hash =
            H256::from_str("0xbb7e16d797a9e2fbc537e30f91ed3d27a254dd9578aa4c3af3e5f0d3e8130945")
                .unwrap();
        let protocol_component_id: String = String::from("state1");

        let base_token = H160::from_str(WETH.trim_start_matches("0x")).unwrap();
        let component_balance = ComponentBalance {
            token: base_token,
            new_balance: Bytes::from(&[0u8]),
            modify_tx: tx_hash,
            component_id: protocol_component_id,
        };

        let component_balances = vec![&component_balance];
        let block_ts = NaiveDateTime::from_timestamp_opt(1000, 0).unwrap();

        gw.add_component_balances(Chain::Ethereum, &component_balances, block_ts, &mut conn)
            .await
            .unwrap();

        let inserted_data = schema::component_balance::table
            .select(orm::ComponentBalance::as_select())
            .first::<orm::ComponentBalance>(&mut conn)
            .await;

        assert!(inserted_data.is_ok());
        let inserted_data: orm::ComponentBalance = inserted_data.unwrap();

        assert_eq!(inserted_data.new_balance, Bytes::from(&[0u8]));

        let referenced_token = schema::token::table
            .filter(schema::token::id.eq(inserted_data.token_id))
            .select(orm::Token::as_select())
            .first::<orm::Token>(&mut conn)
            .await;
        let referenced_token: orm::Token = referenced_token.unwrap();
        assert_eq!(referenced_token.symbol, String::from("WETH"));

        let referenced_component = schema::protocol_component::table
            .filter(schema::protocol_component::id.eq(inserted_data.protocol_component_id))
            .select(orm::ProtocolComponent::as_select())
            .first::<orm::ProtocolComponent>(&mut conn)
            .await;
        let referenced_component: orm::ProtocolComponent = referenced_component.unwrap();
        assert_eq!(referenced_component.external_id, String::from("state1"));
    }

    #[tokio::test]

    async fn test_add_protocol_components() {
        let mut conn = setup_db().await;
        setup_data(&mut conn).await;
        let gw = EVMGateway::from_connection(&mut conn).await;
        let protocol_type_name_1 = String::from("Test_Type_1");
        let protocol_type_id_1 =
            db_fixtures::insert_protocol_type(&mut conn, &protocol_type_name_1, None, None, None)
                .await;
        let protocol_type_id_2 =
            db_fixtures::insert_protocol_type(&mut conn, "Test_Type_2", None, None, None).await;
        let protocol_system = "ambient".to_string();
        let chain = Chain::Ethereum;
        let original_component = ProtocolComponent {
            id: "test_contract_id".to_string(),
            protocol_system,
            protocol_type_name: protocol_type_name_1,
            chain,
            tokens: vec![H160::from_str(WETH).unwrap()],
            contract_ids: vec![],
            static_attributes: HashMap::new(),
            change: ChangeType::Creation,
            creation_tx: H256::from_str(
                "0xbb7e16d797a9e2fbc537e30f91ed3d27a254dd9578aa4c3af3e5f0d3e8130945",
            )
            .unwrap(),
            created_at: Default::default(),
        };

        let result = gw
            .add_protocol_components(&[&original_component.clone()], &mut conn)
            .await;

        assert!(result.is_ok());

        let inserted_data = schema::protocol_component::table
            .filter(schema::protocol_component::external_id.eq("test_contract_id".to_string()))
            .select(orm::ProtocolComponent::as_select())
            .first::<orm::ProtocolComponent>(&mut conn)
            .await;

        assert!(inserted_data.is_ok());
        let inserted_data: orm::ProtocolComponent = inserted_data.unwrap();
        assert_eq!(inserted_data.protocol_type_id, protocol_type_id_1);
        assert_eq!(
            gw.get_protocol_system_id(
                &original_component
                    .protocol_system
                    .to_string()
            ),
            inserted_data.protocol_system_id
        );
        assert_eq!(gw.get_chain_id(&original_component.chain), inserted_data.chain_id);
        assert_eq!(original_component.id, inserted_data.external_id);

        // assert junction table
        let component_token_junction = schema::protocol_holds_token::table
            .select((
                schema::protocol_holds_token::protocol_component_id,
                schema::protocol_holds_token::token_id,
            ))
            .first::<(i64, i64)>(&mut conn)
            .await
            .unwrap();

        assert_eq!(component_token_junction.0, inserted_data.id);

        let token = schema::token::table
            .select(schema::token::all_columns)
            .filter(schema::token::id.eq(component_token_junction.1))
            .load::<orm::Token>(&mut conn)
            .await;

        assert!(token.is_ok())
    }

    fn create_test_protocol_component(id: &str) -> ProtocolComponent {
        ProtocolComponent {
            id: id.to_string(),
            protocol_system: "ambient".to_string(),
            protocol_type_name: "type_id_1".to_string(),
            chain: Chain::Ethereum,
            tokens: vec![],
            contract_ids: vec![],
            static_attributes: HashMap::new(),
            change: ChangeType::Creation,
            creation_tx: H256::from_low_u64_be(
                0x0000000000000000000000000000000000000000000000000000000011121314,
            ),
            created_at: NaiveDateTime::from_timestamp_opt(1000, 0).unwrap(),
        }
    }

    #[tokio::test]

    async fn test_delete_protocol_components() {
        let mut conn = setup_db().await;
        setup_data(&mut conn).await;
        let gw = EVMGateway::from_connection(&mut conn).await;

        let test_components = vec![
            create_test_protocol_component("state1"),
            create_test_protocol_component("state2"),
        ];

        let res = gw
            .delete_protocol_components(
                &test_components
                    .iter()
                    .collect::<Vec<_>>(),
                Utc::now().naive_utc(),
                &mut conn,
            )
            .await;

        assert!(res.is_ok());
        let pc_ids: Vec<String> = test_components
            .iter()
            .map(|test_pc| test_pc.id.to_string())
            .collect();

        let updated_timestamps = schema::protocol_component::table
            .filter(schema::protocol_component::external_id.eq_any(pc_ids))
            .select(schema::protocol_component::deleted_at)
            .load::<Option<NaiveDateTime>>(&mut conn)
            .await
            .unwrap();

        assert_eq!(updated_timestamps.len(), 2);
        updated_timestamps
            .into_iter()
            .for_each(|ts| assert!(ts.is_some(), "Found None in updated_ts"));
    }
    #[rstest]
    #[case::get_one(Some("zigzag".to_string()))]
    #[case::get_none(Some("ambient".to_string()))]
    #[tokio::test]

    async fn test_get_protocol_components_with_system_only(#[case] system: Option<String>) {
        let mut conn = setup_db().await;
        let tx_hashes = setup_data(&mut conn).await;
        let gw = EVMGateway::from_connection(&mut conn).await;

        let chain = Chain::Starknet;

        let result = gw
            .get_protocol_components(&chain, system.clone(), None, &mut conn)
            .await;

        assert!(result.is_ok());

        match system.unwrap().as_str() {
            "zigzag" => {
                let components = result.unwrap();
                assert_eq!(components.len(), 1);

                let pc = &components[0];
                assert_eq!(pc.id, "state2".to_string());
                assert_eq!(pc.protocol_system, "zigzag");
                assert_eq!(pc.chain, Chain::Starknet);
                assert_eq!(pc.creation_tx, H256::from_str(tx_hashes.get(1).unwrap()).unwrap());
            }
            "ambient" => {
                let components = result.unwrap();
                assert_eq!(components.len(), 0)
            }
            _ => {}
        }
    }

    #[rstest]
    #[case::get_one("state1".to_string())]
    #[case::get_none("state2".to_string())]
    #[tokio::test]

    async fn test_get_protocol_components_with_external_id_only(#[case] external_id: String) {
        let mut conn = setup_db().await;
        let tx_hashes = setup_data(&mut conn).await;
        let gw = EVMGateway::from_connection(&mut conn).await;

        let temp_ids_array = [external_id.as_str()];
        let ids = Some(temp_ids_array.as_slice());
        let chain = Chain::Ethereum;

        let result = gw
            .get_protocol_components(&chain, None, ids, &mut conn)
            .await;

        match external_id.as_str() {
            "state1" => {
                let components = result.unwrap();
                assert_eq!(components.len(), 1);

                let pc = &components[0];
                assert_eq!(pc.id, external_id.to_string());
                assert_eq!(pc.protocol_system, "ambient");
                assert_eq!(pc.chain, Chain::Ethereum);
                assert_eq!(pc.creation_tx, H256::from_str(&tx_hashes[0].to_string()).unwrap());
            }
            "state2" => {
                let components = result.unwrap();
                assert_eq!(components.len(), 0)
            }
            _ => {}
        }
    }

    #[tokio::test]

    async fn test_get_protocol_components_with_system_and_ids() {
        let mut conn = setup_db().await;
        let tx_hashes = setup_data(&mut conn).await;
        let gw = EVMGateway::from_connection(&mut conn).await;

        let system = "ambient".to_string();
        let ids = Some(["state1", "state2"].as_slice());
        let chain = Chain::Ethereum;
        let result = gw
            .get_protocol_components(&chain, Some(system), ids, &mut conn)
            .await;

        let components = result.unwrap();
        assert_eq!(components.len(), 1);

        let pc = &components[0];
        assert_eq!(pc.id, "state1".to_string());
        assert_eq!(pc.protocol_system, "ambient");
        assert_eq!(pc.chain, Chain::Ethereum);
        assert_eq!(pc.creation_tx, H256::from_str(&tx_hashes[0].to_string()).unwrap());
    }

    #[rstest]
    #[case::get_one(Chain::Ethereum, 0)]
    #[case::get_none(Chain::Starknet, 1)]
    #[tokio::test]

    async fn test_get_protocol_components_with_chain_filter(#[case] chain: Chain, #[case] i: i64) {
        let mut conn = setup_db().await;
        let tx_hashes = setup_data(&mut conn).await;
        let gw = EVMGateway::from_connection(&mut conn).await;

        let result = gw
            .get_protocol_components(&chain, None, None, &mut conn)
            .await;

        let mut components = result.unwrap();
        components.sort_by(|a, b| a.id.cmp(&b.id));

        let assert_message = format!(
            "Found {} ProtocolComponents for chain {:?}, expecting >= 1, because there are two eth and one stark component. Two eth components are needed for the ProtocolStates",
            components.len(),
            chain
        );
        assert!(!components.is_empty(), "{}", assert_message.to_string());

        let pc = &components[0];
        assert_eq!(pc.id, format!("state{}", i + 1).to_string());
        assert_eq!(pc.chain, chain);
        let i_usize: usize = i as usize;
        assert_eq!(pc.creation_tx, H256::from_str(&tx_hashes[i_usize].to_string()).unwrap());
    }
}<|MERGE_RESOLUTION|>--- conflicted
+++ resolved
@@ -11,12 +11,7 @@
 use tracing::warn;
 
 use crate::{
-<<<<<<< HEAD
-    extractor::evm::{ProtocolComponent, ProtocolState, ProtocolStateDelta},
-=======
     extractor::evm::{ComponentBalance, ProtocolComponent, ProtocolState, ProtocolStateDelta},
-    hex_bytes::Bytes,
->>>>>>> 6767a7fe
     models::{Chain, ProtocolType},
     storage::{
         postgres::{
