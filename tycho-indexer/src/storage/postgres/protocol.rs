#![allow(unused_variables)]
#![allow(unused_imports)]

use std::collections::HashMap;

use async_trait::async_trait;

use diesel::prelude::*;
use diesel_async::{AsyncPgConnection, RunQueryDsl};
use ethers::{
    abi::Hash,
    types::{transaction, Transaction},
};
use tracing::warn;

use crate::{
<<<<<<< HEAD
    extractor::evm::{ProtocolState, ProtocolStateUpdate},
    hex_bytes::Bytes,
=======
    extractor::evm::{ProtocolState, ProtocolStateDelta},
>>>>>>> 272210ae
    models::{Chain, ProtocolSystem, ProtocolType},
    storage::{
        postgres::{orm, schema, PostgresGateway},
        Address, BlockIdentifier, BlockOrTimestamp, ContractDelta, ProtocolGateway, StorableBlock,
        StorableContract, StorableProtocolState, StorableProtocolType, StorableToken,
        StorableTransaction, StorageError, TxHash, Version,
    },
};

impl<B, TX, A, D, T> PostgresGateway<B, TX, A, D, T>
where
    B: StorableBlock<orm::Block, orm::NewBlock, i64>,
    TX: StorableTransaction<orm::Transaction, orm::NewTransaction, i64>,
    D: ContractDelta + From<A>,
    A: StorableContract<orm::Contract, orm::NewContract, i64>,
    T: StorableToken<orm::Token, orm::NewToken, i64>,
{
    /// Decodes a ProtocolStates database result. Combines all matching protocol state db entities
    /// and returns a list containing one ProtocolState per component.
    fn _decode_protocol_states(
        &self,
        result: Result<Vec<(orm::ProtocolState, String, orm::Transaction)>, diesel::result::Error>,
        context: &str,
    ) -> Result<Vec<ProtocolState>, StorageError> {
        match result {
            Ok(data_vec) => {
                let mut protocol_states = Vec::new();
                let (states_data, latest_tx): (
                    HashMap<String, Vec<orm::ProtocolState>>,
                    Option<orm::Transaction>,
                ) = data_vec.into_iter().fold(
                    (HashMap::new(), None),
                    |(mut states, latest_tx), data| {
                        states
                            .entry(data.1)
                            .or_insert_with(Vec::new)
                            .push(data.0);
                        let transaction = data.2;
                        let latest_tx = match latest_tx {
                            Some(latest)
                                if latest.block_id < transaction.block_id ||
                                    (latest.block_id == transaction.block_id &&
                                        latest.index < transaction.index) =>
                            {
                                Some(transaction)
                            }
                            None => Some(transaction),
                            _ => latest_tx,
                        };
                        (states, latest_tx)
                    },
                );
                for (component_id, states) in states_data {
                    let tx_hash = latest_tx
                        .as_ref()
                        .map(|tx| &tx.hash)
                        .ok_or(StorageError::DecodeError("Modify tx hash not found".to_owned()))?;
                    let protocol_state =
                        ProtocolState::from_storage(states, component_id, tx_hash)?;
                    protocol_states.push(protocol_state);
                }
                Ok(protocol_states)
            }
            Err(err) => Err(StorageError::from_diesel(err, "ProtocolStates", context, None)),
        }
    }
}

#[async_trait]
impl<B, TX, A, D, T> ProtocolGateway for PostgresGateway<B, TX, A, D, T>
where
    B: StorableBlock<orm::Block, orm::NewBlock, i64>,
    TX: StorableTransaction<orm::Transaction, orm::NewTransaction, i64>,
    D: ContractDelta + From<A>,
    A: StorableContract<orm::Contract, orm::NewContract, i64>,
    T: StorableToken<orm::Token, orm::NewToken, i64>,
{
    type DB = AsyncPgConnection;
    type Token = T;
    type ProtocolState = ProtocolState;
    type ProtocolStateDelta = ProtocolStateDelta;
    type ProtocolType = ProtocolType;

    // TODO: uncomment to implement in ENG 2049
    // async fn get_components(
    //     &self,
    //     chain: &Chain,
    //     system: Option<ProtocolSystem>,
    //     ids: Option<&[&str]>,
    // ) -> Result<Vec<ProtocolComponent>, StorageError> {
    //     todo!()
    // }

    // TODO: uncomment to implement in ENG 2049
    // async fn upsert_components(&self, new: &[&ProtocolComponent]) -> Result<(), StorageError> {
    //     todo!()
    // }

    async fn upsert_protocol_type(
        &self,
        new: &Self::ProtocolType,
        conn: &mut Self::DB,
    ) -> Result<(), StorageError> {
        use super::schema::protocol_type::dsl::*;

        let values: orm::NewProtocolType = new.to_storage();

        diesel::insert_into(protocol_type)
            .values(&values)
            .on_conflict(name)
            .do_update()
            .set(&values)
            .execute(conn)
            .await
            .map_err(|err| StorageError::from_diesel(err, "ProtocolType", &values.name, None))?;

        Ok(())
    }

    // Gets all protocol states from the db filtered by chain, component ids and/or protocol system.
    // The filters are applied in the following order: component ids, protocol system, chain. If
    // component ids are provided, the protocol system filter is ignored. The chain filter is
    // always applied.
    async fn get_protocol_states(
        &self,
        chain: &Chain,
        at: Option<Version>,
        system: Option<ProtocolSystem>,
        ids: Option<&[&str]>,
        conn: &mut Self::DB,
    ) -> Result<Vec<Self::ProtocolState>, StorageError> {
        let chain_db_id = self.get_chain_id(chain);
        let version_ts = match &at {
            Some(version) => Some(version.to_ts(conn).await?),
            None => None,
        };

        match (ids, system) {
            (Some(ids), Some(system)) => {
                warn!("Both protocol IDs and system were provided. System will be ignored.");
                self._decode_protocol_states(
                    orm::ProtocolState::by_id(ids, chain_db_id, version_ts, conn).await,
                    ids.join(",").as_str(),
                )
            }
            (Some(ids), _) => self._decode_protocol_states(
                orm::ProtocolState::by_id(ids, chain_db_id, version_ts, conn).await,
                ids.join(",").as_str(),
            ),
            (_, Some(system)) => self._decode_protocol_states(
                orm::ProtocolState::by_protocol_system(system, chain_db_id, version_ts, conn).await,
                system.to_string().as_str(),
            ),
            _ => self._decode_protocol_states(
                orm::ProtocolState::by_chain(chain_db_id, version_ts, conn).await,
                chain.to_string().as_str(),
            ),
        }
    }

    async fn update_protocol_state(
        &self,
        chain: Chain,
<<<<<<< HEAD
        new: &[(TxHash, ProtocolStateUpdate)],
        conn: &mut Self::DB,
=======
        new: &[(TxHash, ProtocolStateDelta)],
        db: &mut Self::DB,
>>>>>>> 272210ae
    ) {
        todo!()
    }

    async fn get_tokens(
        &self,
        chain: Chain,
        address: Option<&[&Address]>,
        conn: &mut Self::DB,
    ) -> Result<Vec<Self::Token>, StorageError> {
        todo!()
    }

    async fn add_tokens(
        &self,
        chain: Chain,
        token: &[&Self::Token],
        conn: &mut Self::DB,
    ) -> Result<(), StorageError> {
        todo!()
    }

    async fn get_state_delta(
        &self,
        chain: &Chain,
        system: Option<ProtocolSystem>,
        id: Option<&[&str]>,
        start_version: Option<&BlockOrTimestamp>,
        end_version: &BlockOrTimestamp,
        conn: &mut Self::DB,
    ) -> Result<ProtocolStateDelta, StorageError> {
        todo!()
    }

    async fn revert_protocol_state(
        &self,
        to: &BlockIdentifier,
        conn: &mut Self::DB,
    ) -> Result<(), StorageError> {
        todo!()
    }

    async fn _get_or_create_protocol_system_id(
        &self,
        new: ProtocolSystem,
        conn: &mut Self::DB,
    ) -> Result<i64, StorageError> {
        use super::schema::protocol_system::dsl::*;

        let existing_entry = protocol_system
            .filter(name.eq(new.to_string().clone()))
            .first::<orm::ProtocolSystem>(conn)
            .await;

        if let Ok(entry) = existing_entry {
            return Ok(entry.id);
        } else {
            let new_entry = orm::NewProtocolSystem { name: new.to_string() };

            let inserted_protocol_system = diesel::insert_into(protocol_system)
                .values(&new_entry)
                .get_result::<orm::ProtocolSystem>(conn)
                .await
                .map_err(|err| {
                    StorageError::from_diesel(err, "ProtocolSystem", &new.to_string(), None)
                })?;
            Ok(inserted_protocol_system.id)
        }
    }
}

#[cfg(test)]
mod test {
    use super::*;
    use chrono::{NaiveDate, NaiveDateTime, NaiveTime};
    use diesel_async::AsyncConnection;
    use ethers::types::U256;
    use rstest::rstest;
    use serde_json::{json, Value};

    use crate::{
        extractor::evm,
        models,
        models::{FinancialType, ImplementationType},
        storage::postgres::{db_fixtures, orm, schema, PostgresGateway},
    };

    use super::*;

    type EVMGateway = PostgresGateway<
        evm::Block,
        evm::Transaction,
        evm::Account,
        evm::AccountUpdate,
        evm::ERC20Token,
    >;

    async fn setup_db() -> AsyncPgConnection {
        let db_url = std::env::var("DATABASE_URL").unwrap();
        let mut conn = AsyncPgConnection::establish(&db_url)
            .await
            .unwrap();
        conn.begin_test_transaction()
            .await
            .unwrap();

        conn
    }

    /// This sets up the data needed to test the gateway. The setup is structured such that each
    /// protocol state's historical changes are kept together this makes it easy to reason about
    /// that change an account should have at each version Please not that if you change
    /// something here, also update the state fixtures right below, which contain protocol states
    /// at each version.     
    async fn setup_data(conn: &mut AsyncPgConnection) {
        let chain_id = db_fixtures::insert_chain(conn, "ethereum").await;
        let blk = db_fixtures::insert_blocks(conn, chain_id).await;
        let txn = db_fixtures::insert_txns(
            conn,
            &[
                (
                    blk[0],
                    1i64,
                    "0xbb7e16d797a9e2fbc537e30f91ed3d27a254dd9578aa4c3af3e5f0d3e8130945",
                ),
                (
                    blk[0],
                    2i64,
                    "0x794f7df7a3fe973f1583fbb92536f9a8def3a89902439289315326c04068de54",
                ),
                // ----- Block 01 LAST
                (
                    blk[1],
                    1i64,
                    "0x3108322284d0a89a7accb288d1a94384d499504fe7e04441b0706c7628dee7b7",
                ),
                (
                    blk[1],
                    2i64,
                    "0x50449de1973d86f21bfafa7c72011854a7e33a226709dc3e2e4edcca34188388",
                ),
                // ----- Block 02 LAST
            ],
        )
        .await;
        let protocol_system_id =
            db_fixtures::insert_protocol_system(conn, "Ambient".to_owned()).await;
        let protocol_type_id = db_fixtures::insert_protocol_type(
            conn,
            "Pool",
            orm::FinancialType::Swap,
            orm::ImplementationType::Custom,
        )
        .await;
        let protocol_component_id = db_fixtures::insert_protocol_component(
            conn,
            "state1",
            chain_id,
            protocol_system_id,
            protocol_type_id,
            txn[0],
        )
        .await;

        // protocol state for state1-reserve1
        db_fixtures::insert_protocol_state(
            conn,
            protocol_component_id,
            txn[0],
            "reserve1".to_owned(),
            Bytes::from(U256::from(1100)),
            Some(txn[2]),
        )
        .await;

        // protocol state for state1-reserve2
        db_fixtures::insert_protocol_state(
            conn,
            protocol_component_id,
            txn[0],
            "reserve2".to_owned(),
            Bytes::from(U256::from(500)),
            None,
        )
        .await;

        // protocol state update for state1-reserve1
        db_fixtures::insert_protocol_state(
            conn,
            protocol_component_id,
            txn[2],
            "reserve1".to_owned(),
            Bytes::from(U256::from(1000)),
            None,
        )
        .await;
    }

    fn protocol_state() -> ProtocolState {
        let attributes: HashMap<String, Bytes> = vec![
            ("reserve1".to_owned(), Bytes::from(U256::from(1000))),
            ("reserve2".to_owned(), Bytes::from(U256::from(500))),
        ]
        .into_iter()
        .collect();
        ProtocolState::new(
            "state1".to_owned(),
            attributes,
            "0x3108322284d0a89a7accb288d1a94384d499504fe7e04441b0706c7628dee7b7"
                .parse()
                .unwrap(),
        )
    }

    #[rstest]
    #[case::by_chain(None, None)]
    #[case::by_system(Some(ProtocolSystem::Ambient), None)]
    #[case::by_ids(None, Some(vec!["state1"]))]
    #[tokio::test]
    async fn test_get_protocol_states(
        #[case] system: Option<ProtocolSystem>,
        #[case] ids: Option<Vec<&str>>,
    ) {
        let mut conn = setup_db().await;
        setup_data(&mut conn).await;

        let expected = vec![protocol_state()];

        let gateway = EVMGateway::from_connection(&mut conn).await;

        let result = gateway
            .get_protocol_states(&Chain::Ethereum, None, system, ids.as_deref(), &mut conn)
            .await
            .unwrap();

        assert_eq!(result, expected)
    }

    #[tokio::test]
    async fn test_get_protocol_states_at() {
        let mut conn = setup_db().await;
        setup_data(&mut conn).await;

        let gateway = EVMGateway::from_connection(&mut conn).await;

        let mut protocol_state = protocol_state();
        let attributes: HashMap<String, Bytes> = vec![
            ("reserve1".to_owned(), Bytes::from(U256::from(1100))),
            ("reserve2".to_owned(), Bytes::from(U256::from(500))),
        ]
        .into_iter()
        .collect();
        protocol_state.attributes = attributes;
        protocol_state.modify_tx =
            "0xbb7e16d797a9e2fbc537e30f91ed3d27a254dd9578aa4c3af3e5f0d3e8130945"
                .parse()
                .unwrap();
        let expected = vec![protocol_state];

        let result = gateway
            .get_protocol_states(
                &Chain::Ethereum,
                Some(Version::from_block_number(Chain::Ethereum, 1)),
                None,
                None,
                &mut conn,
            )
            .await
            .unwrap();

        assert_eq!(result, expected)
    }

    #[tokio::test]
    async fn test_get_or_create_protocol_system_id() {
        let mut conn = setup_db().await;
        let gw = EVMGateway::from_connection(&mut conn).await;

        let first_id = gw
            ._get_or_create_protocol_system_id(ProtocolSystem::Ambient, &mut conn)
            .await
            .unwrap();

        let second_id = gw
            ._get_or_create_protocol_system_id(ProtocolSystem::Ambient, &mut conn)
            .await
            .unwrap();
        assert_eq!(first_id, second_id);
    }

    #[tokio::test]
    async fn test_add_protocol_type() {
        let mut conn = setup_db().await;
        let gw = EVMGateway::from_connection(&mut conn).await;

        let d = NaiveDate::from_ymd_opt(2015, 6, 3).unwrap();
        let t = NaiveTime::from_hms_milli_opt(12, 34, 56, 789).unwrap();
        let dt = NaiveDateTime::new(d, t);

        let protocol_type = models::ProtocolType {
            name: "Protocol".to_string(),
            financial_type: FinancialType::Debt,
            attribute_schema: Some(json!({"attribute": "schema"})),
            implementation: ImplementationType::Custom,
        };

        gw.upsert_protocol_type(&protocol_type, &mut conn)
            .await
            .unwrap();

        let inserted_data = schema::protocol_type::table
            .filter(schema::protocol_type::name.eq("Protocol"))
            .select(schema::protocol_type::all_columns)
            .first::<orm::ProtocolType>(&mut conn)
            .await
            .unwrap();

        assert_eq!(inserted_data.name, "Protocol".to_string());
        assert_eq!(inserted_data.financial_type, orm::FinancialType::Debt);
        assert_eq!(inserted_data.attribute_schema, Some(json!({"attribute": "schema"})));
        assert_eq!(inserted_data.implementation, orm::ImplementationType::Custom);

        let updated_protocol_type = models::ProtocolType {
            name: "Protocol".to_string(),
            financial_type: FinancialType::Leverage,
            attribute_schema: Some(json!({"attribute": "another_schema"})),
            implementation: ImplementationType::Vm,
        };

        gw.upsert_protocol_type(&updated_protocol_type, &mut conn)
            .await
            .unwrap();

        let newly_inserted_data = schema::protocol_type::table
            .filter(schema::protocol_type::name.eq("Protocol"))
            .select(schema::protocol_type::all_columns)
            .load::<orm::ProtocolType>(&mut conn)
            .await
            .unwrap();

        assert_eq!(newly_inserted_data.len(), 1);
        assert_eq!(newly_inserted_data[0].name, "Protocol".to_string());
        assert_eq!(newly_inserted_data[0].financial_type, orm::FinancialType::Leverage);
        assert_eq!(
            newly_inserted_data[0].attribute_schema,
            Some(json!({"attribute": "another_schema"}))
        );
        assert_eq!(newly_inserted_data[0].implementation, orm::ImplementationType::Vm);
    }
}<|MERGE_RESOLUTION|>--- conflicted
+++ resolved
@@ -14,12 +14,8 @@
 use tracing::warn;
 
 use crate::{
-<<<<<<< HEAD
-    extractor::evm::{ProtocolState, ProtocolStateUpdate},
+    extractor::evm::{ProtocolState, ProtocolStateDelta},
     hex_bytes::Bytes,
-=======
-    extractor::evm::{ProtocolState, ProtocolStateDelta},
->>>>>>> 272210ae
     models::{Chain, ProtocolSystem, ProtocolType},
     storage::{
         postgres::{orm, schema, PostgresGateway},
@@ -60,9 +56,9 @@
                         let transaction = data.2;
                         let latest_tx = match latest_tx {
                             Some(latest)
-                                if latest.block_id < transaction.block_id ||
-                                    (latest.block_id == transaction.block_id &&
-                                        latest.index < transaction.index) =>
+                                if latest.block_id < transaction.block_id
+                                    || (latest.block_id == transaction.block_id
+                                        && latest.index < transaction.index) =>
                             {
                                 Some(transaction)
                             }
@@ -183,13 +179,8 @@
     async fn update_protocol_state(
         &self,
         chain: Chain,
-<<<<<<< HEAD
-        new: &[(TxHash, ProtocolStateUpdate)],
-        conn: &mut Self::DB,
-=======
         new: &[(TxHash, ProtocolStateDelta)],
-        db: &mut Self::DB,
->>>>>>> 272210ae
+        conn: &mut Self::DB,
     ) {
         todo!()
     }
