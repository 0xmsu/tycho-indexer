--- conflicted
+++ resolved
@@ -550,18 +550,13 @@
     use ethers::types::{H160, H256, U256};
     use serde_json::Value;
 
-<<<<<<< HEAD
-    use crate::storage::{postgres::orm, Code};
-
-    use super::schema::{self};
-=======
-    use crate::{hex_bytes::Bytes, storage::Code};
+    use crate::{hex_bytes::Bytes, storage::{postgres::orm, Code};
 
     use super::{
         orm::{FinancialType, ImplementationType},
         schema,
     };
->>>>>>> 6aabf840
+    use super::schema::{self};
 
     // Insert a new chain
     pub async fn insert_chain(conn: &mut AsyncPgConnection, name: &str) -> i64 {
