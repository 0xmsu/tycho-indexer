--- conflicted
+++ resolved
@@ -13,17 +13,11 @@
 use tokio::sync::Mutex;
 use tracing::{debug, info, instrument};
 
-<<<<<<< HEAD
 use super::{AccountUpdate, Block};
 use crate::{
     extractor::{evm, ExtractionError, Extractor, ExtractorMsg},
     hex_bytes::Bytes,
-    models::{Chain, ExtractionState, ExtractorIdentity},
-=======
-use crate::{
-    extractor::{evm, ExtractionError, Extractor, ExtractorMsg},
     models::{Chain, ExtractionState, ExtractorIdentity, ProtocolSystem},
->>>>>>> 1b239458
     pb::{
         sf::substreams::rpc::v2::{BlockScopedData, BlockUndoSignal, ModulesProgress},
         tycho::evm::v1::BlockContractChanges,
@@ -131,14 +125,11 @@
             .collect();
         let changes_slice: &[(Bytes, AccountUpdate)] = collected_changes.as_slice();
 
-        //TODO : should we await and catch errors?
-        let _ = self
-            .cached_gateway
+        self.cached_gateway
             .update_contracts(&changes.block, changes_slice)
-            .await;
-        let _ = self
-            .save_cursor(&changes.block, new_cursor)
-            .await;
+            .await?;
+        self.save_cursor(&changes.block, new_cursor)
+            .await?;
 
         Result::<(), StorageError>::Ok(())
     }
@@ -472,14 +463,10 @@
     //!
     //! Note that it is ok to use higher level db methods here as there is a layer of abstraction
     //! between this component and the actual db interactions
-<<<<<<< HEAD
+    use std::collections::HashMap;
+
     use crate::storage::{postgres, postgres::PostgresGateway, ChangeType, ContractId};
-    use diesel_async::pooled_connection::AsyncDieselConnectionManager;
-=======
-    use std::collections::HashMap;
-
-    use diesel_async::pooled_connection::deadpool::Object;
->>>>>>> 1b239458
+    use diesel_async::pooled_connection::{deadpool::Object, AsyncDieselConnectionManager};
     use ethers::types::U256;
     use mpsc::channel;
     use tokio::sync::{
@@ -512,14 +499,16 @@
             .await
             .expect("starting test transaction should succeed");
         postgres::db_fixtures::insert_chain(&mut conn, "ethereum").await;
-        let evm_gw = Arc::new(PostgresGateway::<
-            evm::Block,
-            evm::Transaction,
-            evm::Account,
-            evm::AccountUpdate,
-            evm::ERC20Token,
-        >::from_connection(&mut conn)
-            .await);
+        let evm_gw = Arc::new(
+            PostgresGateway::<
+                evm::Block,
+                evm::Transaction,
+                evm::Account,
+                evm::AccountUpdate,
+                evm::ERC20Token,
+            >::from_connection(&mut conn)
+            .await,
+        );
 
         let (tx, rx) = channel(10);
         let (err_tx, err_rx) = channel(10);
