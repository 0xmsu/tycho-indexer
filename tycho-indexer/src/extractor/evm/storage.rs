--- conflicted
+++ resolved
@@ -21,15 +21,6 @@
     use ethers::types::{H160, H256, U256};
     use serde_json::Value;
 
-<<<<<<< HEAD
-    use crate::storage::{
-        postgres::{
-            orm,
-            orm::{NewToken, Token},
-        },
-        Address, Balance, BlockHash, ChangeType, Code, StorableComponent, StorableProtocolState,
-        StorableToken, TxHash,
-=======
     use crate::{
         hex_bytes::Bytes,
         storage::{
@@ -37,10 +28,9 @@
                 orm,
                 orm::{NewToken, Token},
             },
-            Address, Balance, BlockHash, ChangeType, Code, StorableProtocolState, StorableToken,
-            TxHash,
+            Address, Balance, BlockHash, ChangeType, Code, StorableComponent,
+            StorableProtocolState, StorableToken, TxHash,
         },
->>>>>>> d60b3588
     };
 
     use super::*;
@@ -342,12 +332,8 @@
     impl StorableProtocolState<orm::ProtocolState, orm::NewProtocolState, i64> for evm::ProtocolState {
         fn from_storage(
             val: orm::ProtocolState,
-<<<<<<< HEAD
-            contract: storage::ContractId,
-=======
             component_id: String,
             tx_hash: &TxHash,
->>>>>>> d60b3588
         ) -> Result<Self, StorageError> {
             let mut attr: HashMap<String, Bytes> = HashMap::new();
             if let Some(Value::Object(state)) = &val.state {
@@ -364,10 +350,6 @@
             ))
         }
 
-<<<<<<< HEAD
-        fn to_storage(&self, contract_id: i64) -> orm::NewProtocolState {
-            todo!()
-=======
         fn to_storage(
             &self,
             protocol_component_id: i64,
@@ -383,14 +365,9 @@
                 valid_from: block_ts,
                 valid_to: None,
             }
->>>>>>> d60b3588
-        }
-    }
-
-<<<<<<< HEAD
-        fn contract_id(&self) -> storage::ContractId {
-            todo!()
-=======
+        }
+    }
+
     impl evm::ProtocolState {
         fn convert_attributes_to_json(&self) -> Option<serde_json::Value> {
             // Convert Bytes to String and then to serde_json Value
@@ -408,7 +385,6 @@
                 Ok(value) => Some(value),
                 Err(_) => None,
             }
->>>>>>> d60b3588
         }
     }
 }
