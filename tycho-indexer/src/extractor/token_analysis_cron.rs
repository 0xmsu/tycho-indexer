use std::{collections::HashMap, str::FromStr, sync::Arc, time::Instant};

use futures03::{future::try_join_all, FutureExt};
use tokio::sync::Semaphore;
use tracing::{debug, info, warn};
use tycho_common::{
    models::{
        blockchain::BlockTag,
        protocol::QualityRange,
        token::{Token, TokenOwnerStore, TokenQuality},
        Chain, PaginationParams,
    },
    storage::ProtocolGateway,
    traits::TokenAnalyzer,
    Bytes,
};
use tycho_ethereum::{rpc::EthereumRpcClient, services::token_analyzer::TraceCallDetector};

use crate::cli::{AnalyzeTokenArgs, GlobalArgs};

pub async fn analyze_tokens(
    global_args: GlobalArgs,
    analyze_args: AnalyzeTokenArgs,
    rpc: &EthereumRpcClient,
    gw: Arc<dyn ProtocolGateway + Send + Sync>,
) -> anyhow::Result<()> {
    let mut tokens = Vec::new();
    let mut page = 0;
    let page_size = analyze_args.fetch_batch_size as i64;
    loop {
        let start = Instant::now();
        let pagination_params = PaginationParams::new(page, page_size);
        tokens.clone_from(
            &(gw.get_tokens(
                analyze_args.chain,
                None,
                // Skip tokens that failed previously and ones we already analyzed successfully
                QualityRange::new(6, 10),
                None,
                Some(&pagination_params),
            )
            .await?
            .entity),
        );
        let sem = Arc::new(Semaphore::new(analyze_args.concurrency));
        let tasks = tokens
            .chunks(analyze_args.update_batch_size)
            .map(|chunk| {
<<<<<<< HEAD
                analyze_batch(analyze_args.chain, rpc, chunk.to_vec(), sem.clone(), gw.clone())
                    .boxed()
=======
                analyze_batch(
                    analyze_args.chain,
                    global_args.rpc_url.clone(),
                    chunk.to_vec(),
                    sem.clone(),
                    gw.clone(),
                )
                .boxed()
>>>>>>> f4f228fb
            })
            .collect::<Vec<_>>();

        _ = try_join_all(tasks).await?;
        let duration = Instant::now().duration_since(start);
        info!(processed = tokens.len(), page = page, duration = duration.as_secs(), "Progress");

        page += 1;
        if tokens.len() < (page_size as usize) {
            break;
        }
    }

    Ok(())
}

async fn analyze_batch(
    chain: Chain,
    rpc: &EthereumRpcClient,
    mut tokens: Vec<Token>,
    sem: Arc<Semaphore>,
    gw: Arc<dyn ProtocolGateway + Send + Sync>,
) -> anyhow::Result<()> {
    let _guard = sem.acquire().await?;
    let addresses = tokens
        .iter()
        .map(|t| t.address.clone())
        .collect::<Vec<_>>();
    let token_owner = gw
        .get_token_owners(&chain, &addresses, Some(100_000f64))
        .await?;
    let component_ids = token_owner
        .values()
        .map(|(cid, _)| cid.as_str())
        .collect::<Vec<_>>();
    let components = gw
        .get_protocol_components(&chain, None, Some(&component_ids), None, None)
        .await?
        .entity
        .into_iter()
        .map(|pc| (pc.id.clone(), pc))
        .collect::<HashMap<_, _>>();

    let balance_owners = gw
        .get_protocol_states(&chain, None, None, Some(&component_ids), false, None)
        .await?
        .entity
        .into_iter()
        .filter_map(|state| {
            state
                .attributes
                .get("balance_owner")
                .cloned()
                .map(|owner| (state.component_id.clone(), owner))
        })
        .collect::<HashMap<_, _>>();

    let liquidity_token_owners = token_owner
        .into_iter()
        .filter_map(|(address, (cid, balance))| {
            if let Some(pc) = components.get(&cid) {
                let liq_owner = balance_owners
                    .get(&pc.id)
                    .cloned()
                    .or_else(|| {
                        pc.contract_addresses
                            // TODO: Currently, it's assumed that the pool is always the first
                            // contract in the protocol component. This approach is a temporary
                            // workaround and needs to be revisited for a more robust solution.
                            .first()
                            .cloned()
                            .or_else(|| Bytes::from_str(&pc.id).ok())
                    });

                liq_owner.map(|liq_owner| (address, (liq_owner, balance)))
            } else {
                warn!(component_id=?cid, "Failed to find component for id!");
                None
            }
        })
        .collect::<HashMap<_, _>>();
    let analyzer =
        TraceCallDetector::new(rpc, Arc::new(TokenOwnerStore::new(liquidity_token_owners)));
    for t in tokens.iter_mut() {
        debug!(?t.address, "Analyzing token");
        let (token_quality, gas, tax) = match analyzer
            .analyze(t.address.clone(), BlockTag::Latest)
            .await
        {
            Ok(t) => t,
            Err(error) => {
                warn!(?error, "Token quality detection failed");
                continue;
            }
        };

        match token_quality {
            TokenQuality::Good => {
                t.quality = 100;
            }
            TokenQuality::Bad { reason } => {
                debug!(?t.address, ?reason, "Token quality detected as bad!");
                // Remove 1 to the quality for each attempt. If it fails 5 times we won't try again.
                t.quality -= 1;
            }
        }

        // If it's a fee token, set quality to 50
        if tax.is_some_and(|tax_value| tax_value > 0) {
            t.quality = 50;
        }

        t.tax = tax.unwrap_or(0);
        t.gas = gas
            .map(|g| vec![Some(g)])
            .unwrap_or_else(Vec::new);
    }

    if !tokens.is_empty() {
        gw.update_tokens(&tokens).await?;
    }
    Ok(())
}

#[cfg(test)]
mod test {
    use chrono::NaiveDateTime;
    use tycho_common::{
        models::{protocol::ProtocolComponent, ChangeType},
        storage::WithTotal,
    };

    use super::*;
    use crate::testing;

    // requires a running ethereum node
    #[ignore = "require RPC connection"]
    #[test_log::test(tokio::test)]
    async fn test_analyze_tokens() {
        let rpc_url = std::env::var("RPC_URL").expect("RPC URL must be set for testing");
        let rpc = EthereumRpcClient::new(&rpc_url).expect("failed to create rpc client");

        let args = AnalyzeTokenArgs {
            chain: Chain::Ethereum,
            concurrency: 10,
            update_batch_size: 100,
            fetch_batch_size: 100,
<<<<<<< HEAD
            rpc_url,
=======
>>>>>>> f4f228fb
        };
        let global_args = GlobalArgs { rpc_url: rpc, ..Default::default() };
        let mut gw = testing::MockGateway::new();
        gw.expect_get_tokens()
            .returning(|_, _, _, _, _| {
                Box::pin(async {
                    Ok(WithTotal {
                        entity: vec![
                            Token::new(
                                &Bytes::from("0x228c6fcd7376177ff0cff304043f461189752750"),
                                "BLITZ",
                                9,
                                0,
                                &[],
                                Chain::Ethereum,
                                10,
                            ),
                            Token::new(
                                &Bytes::from("0xc02aaa39b223fe8d0a0e5c4f27ead9083c756cc2"),
                                "WETH",
                                18,
                                0,
                                &[],
                                Chain::Ethereum,
                                10,
                            ),
                        ],
                        total: Some(2),
                    })
                })
            });
        let exp = vec![
            Token::new(
                &Bytes::from("0x228c6fcd7376177ff0cff304043f461189752750"),
                "BLITZ",
                9,
                500,
                &[Some(66_960)],
                Chain::Ethereum,
                50,
            ),
            Token::new(
                &Bytes::from("0xc02aaa39b223fe8d0a0e5c4f27ead9083c756cc2"),
                "WETH",
                18,
                0,
                &[Some(29_962)],
                Chain::Ethereum,
                100,
            ),
        ];
        gw.expect_get_token_owners()
            .returning(|_, _, _| {
                Box::pin(async move {
                    Ok(HashMap::from([
                        (
                            Bytes::from("0x228c6fcd7376177ff0cff304043f461189752750"),
                            (
                                "0x7ec8e94a9b379f6b90ee5af7b9a78624280b50ea".to_string(),
                                Bytes::from("0x0186a0"),
                            ),
                        ),
                        (
                            Bytes::from("0xc02aaa39b223fe8d0a0e5c4f27ead9083c756cc2"),
                            (
                                "0x7ec8e94a9b379f6b90ee5af7b9a78624280b50ea".to_string(),
                                Bytes::from("0x0186a0"),
                            ),
                        ),
                    ]))
                })
            });
        gw.expect_get_protocol_components()
            .returning(|_, _, _, _, _| {
                Box::pin(async move {
                    Ok(WithTotal {
                        entity: vec![ProtocolComponent::new(
                            "0x7ec8e94a9b379f6b90ee5af7b9a78624280b50ea",
                            "uniswap_v2",
                            "pool",
                            Chain::Ethereum,
                            vec![
                                Bytes::from("0x228c6fcd7376177ff0cff304043f461189752750"),
                                Bytes::from("0xc02aaa39b223fe8d0a0e5c4f27ead9083c756cc2"),
                            ],
                            vec![],
                            HashMap::new(),
                            ChangeType::Creation,
                            Bytes::from("0x00"),
                            NaiveDateTime::default(),
                        )],
                        total: Some(1),
                    })
                })
            });
        gw.expect_update_tokens()
            .once()
            .returning(move |updated| {
                assert_eq!(updated, &exp);
                Box::pin(async { Ok(()) })
            });

<<<<<<< HEAD
        analyze_tokens(args, &rpc, Arc::new(gw))
=======
        analyze_tokens(global_args, args, Arc::new(gw))
>>>>>>> f4f228fb
            .await
            .expect("analyze tokens failed");
    }
}<|MERGE_RESOLUTION|>--- conflicted
+++ resolved
@@ -16,10 +16,9 @@
 };
 use tycho_ethereum::{rpc::EthereumRpcClient, services::token_analyzer::TraceCallDetector};
 
-use crate::cli::{AnalyzeTokenArgs, GlobalArgs};
+use crate::cli::AnalyzeTokenArgs;
 
 pub async fn analyze_tokens(
-    global_args: GlobalArgs,
     analyze_args: AnalyzeTokenArgs,
     rpc: &EthereumRpcClient,
     gw: Arc<dyn ProtocolGateway + Send + Sync>,
@@ -46,19 +45,8 @@
         let tasks = tokens
             .chunks(analyze_args.update_batch_size)
             .map(|chunk| {
-<<<<<<< HEAD
                 analyze_batch(analyze_args.chain, rpc, chunk.to_vec(), sem.clone(), gw.clone())
                     .boxed()
-=======
-                analyze_batch(
-                    analyze_args.chain,
-                    global_args.rpc_url.clone(),
-                    chunk.to_vec(),
-                    sem.clone(),
-                    gw.clone(),
-                )
-                .boxed()
->>>>>>> f4f228fb
             })
             .collect::<Vec<_>>();
 
@@ -206,12 +194,7 @@
             concurrency: 10,
             update_batch_size: 100,
             fetch_batch_size: 100,
-<<<<<<< HEAD
-            rpc_url,
-=======
->>>>>>> f4f228fb
         };
-        let global_args = GlobalArgs { rpc_url: rpc, ..Default::default() };
         let mut gw = testing::MockGateway::new();
         gw.expect_get_tokens()
             .returning(|_, _, _, _, _| {
@@ -312,11 +295,7 @@
                 Box::pin(async { Ok(()) })
             });
 
-<<<<<<< HEAD
         analyze_tokens(args, &rpc, Arc::new(gw))
-=======
-        analyze_tokens(global_args, args, Arc::new(gw))
->>>>>>> f4f228fb
             .await
             .expect("analyze tokens failed");
     }
