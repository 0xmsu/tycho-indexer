CREATE TYPE protocol_implementation_type AS ENUM(
    'custom',
    'vm'
);

ALTER TABLE protocol_type
    ALTER COLUMN "implementation" TYPE protocol_implementation_type
    USING protocol_type::text::protocol_implementation_type;

DROP TYPE implementation_type;

CREATE TYPE financial_protocol_type AS ENUM(
    'swap',
    'psm',
    'debt',
    'leverage'
);

ALTER TABLE protocol_type
    ALTER COLUMN financial_type TYPE financial_protocol_type
    USING protocol_type::text::financial_protocol_type;

DROP TYPE financial_type;

ALTER TABLE protocol_type
    DROP CONSTRAINT unique_name_constraint;

CREATE OR REPLACE FUNCTION invalidate_previous_entry_protocol_state()
    RETURNS TRIGGER
    AS $$
BEGIN
    -- Update the 'valid_to' field of the last valid entry when a new one is inserted.
    UPDATE
        protocol_state
    SET
        valid_to = NEW.valid_from
    WHERE
        valid_to IS NULL
        AND protocol_component_id = NEW.protocol_component_id;
    RETURN NEW;
END;
$$
LANGUAGE plpgsql;

ALTER TABLE protocol_state
    DROP CONSTRAINT check_attribute_fields;

ALTER TABLE protocol_state
    DROP COLUMN attribute_name,
    DROP COLUMN attribute_value,
    ADD COLUMN state jsonb NULL,
    ADD COLUMN tvl bigint NULL,
    ADD COLUMN inertias bigint[] NULL;

CREATE TRIGGER invalidate_previous_protocol_state
    BEFORE INSERT ON protocol_state
    FOR EACH ROW
    EXECUTE PROCEDURE invalidate_previous_entry_protocol_state();

ALTER TABLE protocol_system
    DROP CONSTRAINT name_unique;

ALTER TABLE token
    DROP CONSTRAINT unique_account_id_constraint;

CREATE OR REPLACE FUNCTION invalidate_previous_entry_contract_storage()
    RETURNS TRIGGER
    AS $$
BEGIN
    -- Get previous value from latest storage entry.
    NEW.previous_value =(
        SELECT
            value
        FROM
            contract_storage
        WHERE
            valid_to IS NULL
            AND account_id = NEW.account_id
            AND slot = NEW.slot
        LIMIT 1);
    -- Update the 'valid_to' field of the last valid entry when a new one is inserted.
    UPDATE
        contract_storage
    SET
        valid_to = NEW.valid_from
    WHERE
        valid_to IS NULL
        AND account_id = NEW.account_id
        AND slot = NEW.slot;
    RETURN NEW;
END;
$$
LANGUAGE plpgsql;

CREATE TRIGGER invalidate_previous_contract_storage
    BEFORE INSERT ON contract_storage
    FOR EACH ROW
    EXECUTE PROCEDURE invalidate_previous_entry_contract_storage();

CREATE OR REPLACE FUNCTION invalidate_previous_entry_account_balance()
    RETURNS TRIGGER
    AS $$
BEGIN
    -- Update the 'valid_to' field of the last valid entry when a new one is inserted.
    UPDATE
        account_balance
    SET
        valid_to = NEW.valid_from
    WHERE
        valid_to IS NULL
        AND account_id = NEW.account_id
        -- running this after inserts allows us to use upserts,
        -- currently the application does not use that though
        AND id != NEW.id;
    RETURN NEW;
END;
$$
LANGUAGE plpgsql;

CREATE TRIGGER invalidate_previous_account_balance
    AFTER INSERT ON account_balance
    FOR EACH ROW
    EXECUTE PROCEDURE invalidate_previous_entry_account_balance();

CREATE OR REPLACE FUNCTION invalidate_previous_entry_contract_code()
    RETURNS TRIGGER
    AS $$
BEGIN
    -- Update the 'valid_to' field of the last valid entry when a new one is inserted.
    UPDATE
        contract_code
    SET
        valid_to = NEW.valid_from
    WHERE
        valid_to IS NULL
        AND account_id = NEW.account_id
        -- running this after inserts allows us to use upserts,
        -- currently the application does not use that though
        AND id != NEW.id;
    RETURN NEW;
END;
$$
LANGUAGE plpgsql;

CREATE TRIGGER invalidate_previous_contract_code
    AFTER INSERT ON contract_code
    FOR EACH ROW
    EXECUTE PROCEDURE invalidate_previous_entry_contract_code();

<<<<<<< HEAD
DROP TABLE IF EXISTS protocol_component_token;
=======
DROP TABLE component_balance;
>>>>>>> 035a986f
<|MERGE_RESOLUTION|>--- conflicted
+++ resolved
@@ -147,8 +147,6 @@
     FOR EACH ROW
     EXECUTE PROCEDURE invalidate_previous_entry_contract_code();
 
-<<<<<<< HEAD
 DROP TABLE IF EXISTS protocol_component_token;
-=======
+
 DROP TABLE component_balance;
->>>>>>> 035a986f
