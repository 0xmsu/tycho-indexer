[package]
name = "tycho-indexer"
version = "0.1.0"
edition = "2021"

# See more keys and their definitions at https://doc.rust-lang.org/cargo/reference/manifest.html

[[bin]]
name = "tycho-indexer"
path = "src/main.rs"

[dependencies]
anyhow = "1"
async-stream = "0.3"
async-trait = "0.1.73"
futures03 = { version = "0.3.1", package = "futures", features = ["compat"] }
hex = "0.4.3"
reqwest = "0.11"
tokio = { version = "1.27", features = [
    "time",
    "sync",
    "macros",
    "test-util",
    "rt-multi-thread",
    "parking_lot",
] }
tokio-stream = { version = "0.1", features = ["sync"] }
tokio-retry = "0.3"
tonic = { version = "0.9", features = ["tls-roots"] }
prost = "0.11"
prost-types = "0.11"
thiserror = "1"
diesel = { version = "2.1.0", features = ["postgres", "chrono", "serde_json"] }
diesel-derive-enum = { version = "2.1.0", features = ["postgres"] }
diesel_migrations = "2.1.0"
diesel-async = { version = "0.3.1", features = ["postgres", "bb8"] }
serde_json = "1.0.105"
chrono = { version = "0.4.26", features = ["serde"] }
ethers = "^2.0.2"
serde = { version = "1.0", features = ["rc"] }
clap = { version = "4.4.2", features = ["derive", "env"] }
tracing = "0.1.37"
tracing-subscriber = { version = "0.3.17", default-features = false, features = [
    "env-filter",
    "fmt",
] }
once_cell = "1.18.0"
actix = "0.13.1"
actix-web = "4.4.0"
actix-web-actors = "4.2.0"
tracing-actix-web = "0.7.6"
<<<<<<< HEAD

[dependencies.uuid]
version = "1.4.1"
features = [
    "v4",                # Lets you generate random UUIDs
    "fast-rng",          # Use a faster (but still sufficiently random) RNG
    "macro-diagnostics", # Enable better diagnostics for compile-time UUIDs
]
=======
hex-literal = "0.4.1"
uuid = { version = "1.4.1", features = [
    "serde",
    "v4",
    "fast-rng",
    "macro-diagnostics",
] }
mockall = "0.11.4"
>>>>>>> bbfbe2d5

[dev-dependencies]
actix-rt = "2.9.0"
actix-test = "0.1.2"
rstest = "0.18.2"
tokio-tungstenite = "0.20.0"<|MERGE_RESOLUTION|>--- conflicted
+++ resolved
@@ -49,16 +49,6 @@
 actix-web = "4.4.0"
 actix-web-actors = "4.2.0"
 tracing-actix-web = "0.7.6"
-<<<<<<< HEAD
-
-[dependencies.uuid]
-version = "1.4.1"
-features = [
-    "v4",                # Lets you generate random UUIDs
-    "fast-rng",          # Use a faster (but still sufficiently random) RNG
-    "macro-diagnostics", # Enable better diagnostics for compile-time UUIDs
-]
-=======
 hex-literal = "0.4.1"
 uuid = { version = "1.4.1", features = [
     "serde",
@@ -67,7 +57,6 @@
     "macro-diagnostics",
 ] }
 mockall = "0.11.4"
->>>>>>> bbfbe2d5
 
 [dev-dependencies]
 actix-rt = "2.9.0"
